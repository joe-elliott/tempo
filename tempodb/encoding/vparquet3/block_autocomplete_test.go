package vparquet3

import (
	"context"
	"fmt"
	"path"
	"sort"
	"testing"

	"github.com/google/uuid"
	"github.com/grafana/tempo/pkg/collector"
	"github.com/grafana/tempo/pkg/tempopb"
	"github.com/grafana/tempo/pkg/traceql"
<<<<<<< HEAD
	"github.com/grafana/tempo/pkg/util"
	"github.com/grafana/tempo/pkg/util/test"
=======
>>>>>>> 014ad903
	"github.com/grafana/tempo/tempodb/backend"
	"github.com/grafana/tempo/tempodb/backend/local"
	"github.com/grafana/tempo/tempodb/encoding/common"
	"github.com/stretchr/testify/require"
)

func TestFetchTagNames(t *testing.T) {
	testCases := []struct {
		name                   string
		query                  string
		expectedSpanValues     []string
		expectedResourceValues []string
	}{
		{
			name:  "no query - fall back to old search", // jpe - not working. not falling back to old search due to span start time cond?
			query: "{}",
			expectedSpanValues: []string{
				"generic-01-01",
				"generic-01-02",
				"generic-02-01",
				"span-same",
			},
			expectedResourceValues: []string{"generic-01", "generic-02", "resource-same"},
		},
		{
			name:                   "matches nothing",
			query:                  "{span.generic-01-01=`bar`}",
			expectedSpanValues:     []string{},
			expectedResourceValues: []string{},
		},
		// span
		{
			name:                   "intrinsic span",
			query:                  "{statusMessage=`msg-01-01`}",
			expectedSpanValues:     []string{"generic-01-01", "span-same"},
			expectedResourceValues: []string{"generic-01", "resource-same"},
		},
		{
			name:                   "well known span",
			query:                  "{span.http.method=`method-01-01`}",
			expectedSpanValues:     []string{"generic-01-01", "span-same"},
			expectedResourceValues: []string{"generic-01", "resource-same"},
		},
		{
			name:                   "generic span",
			query:                  "{span.generic-01-01=`foo`}",
			expectedSpanValues:     []string{"generic-01-01", "span-same"},
			expectedResourceValues: []string{"generic-01", "resource-same"},
		},
		{
			name:                   "match two spans",
			query:                  "{span.span-same=`foo`}",
			expectedSpanValues:     []string{"generic-01-01", "span-same", "generic-02-01"},
			expectedResourceValues: []string{"generic-01", "resource-same", "generic-02"},
		},
		// resource
		{
			name:                   "well known resource",
			query:                  "{resource.cluster=`cluster-01`}",
			expectedSpanValues:     []string{"generic-01-01", "generic-01-02", "span-same"},
			expectedResourceValues: []string{"generic-01", "resource-same"},
		},
		{
			name:                   "generic resource",
			query:                  "{resource.generic-01=`bar`}",
			expectedSpanValues:     []string{"generic-01-01", "generic-01-02", "span-same"},
			expectedResourceValues: []string{"generic-01", "resource-same"},
		},
		{
			name:                   "match two resources",
			query:                  "{resource.resource-same=`foo`}",
			expectedSpanValues:     []string{"generic-01-01", "generic-01-02", "span-same", "generic-02-01"},
			expectedResourceValues: []string{"generic-01", "resource-same", "generic-02"},
		},
		// trace level match
		{
			name:                   "trace",
			query:                  "{rootName=`root` }",
			expectedSpanValues:     []string{"generic-01-01", "generic-01-02", "span-same", "generic-02-01"},
			expectedResourceValues: []string{"generic-01", "resource-same", "generic-02"},
		},
	}

	strPtr := func(s string) *string { return &s }
	tr := &Trace{
		TraceID:         test.ValidTraceID(nil),
		RootServiceName: "tr",
		RootSpanName:    "root",
		ResourceSpans: []ResourceSpans{
			{
				Resource: Resource{
					ServiceName: "svc-01",
					Cluster:     strPtr("cluster-01"), // well known
					Attrs: []Attribute{
						{Key: "generic-01", Value: strPtr("bar")}, // generic
						{Key: "resource-same", Value: strPtr("foo")},
					},
					DedicatedAttributes: DedicatedAttributes{
						String01: strPtr("dedicated-01"),
					},
				},
				ScopeSpans: []ScopeSpans{
					{
						Spans: []Span{
							{
								SpanID:        []byte("0101"),
								Name:          "span-01-01",
								HttpMethod:    strPtr("method-01-01"), // well known
								StatusMessage: "msg-01-01",            // intrinsic
								Attrs: []Attribute{
									{Key: "generic-01-01", Value: strPtr("foo")}, // generic
									{Key: "span-same", Value: strPtr("foo")},     // generic
								},
								DedicatedAttributes: DedicatedAttributes{
									String01: strPtr("dedicated-01-01"),
								},
							},
							{
								SpanID:        []byte("0102"),
								Name:          "span-01-02",
								HttpMethod:    strPtr("method-01-02"), // well known
								StatusMessage: "msg-01-02",            // intrinsic
								Attrs: []Attribute{
									{Key: "generic-01-02", Value: strPtr("foo")}, // generic
								},
								DedicatedAttributes: DedicatedAttributes{
									String01: strPtr("dedicated-01-02"),
								},
							},
						},
					},
				},
			},
			{
				Resource: Resource{
					ServiceName: "svc-02",
					Cluster:     strPtr("cluster-02"), // well known
					Attrs: []Attribute{
						{Key: "generic-02", Value: strPtr("bar")}, // generic
						{Key: "resource-same", Value: strPtr("foo")},
					},
					DedicatedAttributes: DedicatedAttributes{
						String01: strPtr("dedicated-02"),
					},
				},
				ScopeSpans: []ScopeSpans{
					{
						Spans: []Span{
							{
								SpanID:        []byte("0201"),
								Name:          "span-02-01",
								HttpMethod:    strPtr("method-02-01"), // well known
								StatusMessage: "msg-02-01",            // intrinsic
								Attrs: []Attribute{
									{Key: "generic-02-01", Value: strPtr("foo")}, // generic
									{Key: "span-same", Value: strPtr("foo")},     // generic
								},
								DedicatedAttributes: DedicatedAttributes{
									String01: strPtr("dedicated-02-01"),
								},
							},
						},
					},
				},
			},
		},
	}

	ctx := context.TODO()
	block := makeBackendBlockWithTraces(t, []*Trace{tr})

	opts := common.DefaultSearchOptions()

	for _, tc := range testCases {
		for _, scope := range []traceql.AttributeScope{traceql.AttributeScopeSpan, traceql.AttributeScopeResource, traceql.AttributeScopeNone} {
			expectedSpanValues := tc.expectedSpanValues
			expectedResourceValues := tc.expectedResourceValues

			// add dedicated and well known columns to expected values. the code currently does not
			// attempt to perfectly filter these, but instead adds them to the return if any values are present
			dedicatedSpanValues := []string{"dedicated.span.1"}
			dedicatedResourceValues := []string{"dedicated.resource.1"}

			wellKnownSpanValues := []string{"http.method"}
			wellKnownResourceValues := []string{"cluster", "service.name"}

			var expectedValues []string
			if scope == traceql.AttributeScopeSpan || scope == traceql.AttributeScopeNone {
				expectedValues = append(expectedValues, expectedSpanValues...)
				expectedValues = append(expectedValues, wellKnownSpanValues...)
				expectedValues = append(expectedValues, dedicatedSpanValues...)
			}
			if scope == traceql.AttributeScopeResource || scope == traceql.AttributeScopeNone {
				expectedValues = append(expectedValues, expectedResourceValues...)
				expectedValues = append(expectedValues, wellKnownResourceValues...)
				expectedValues = append(expectedValues, dedicatedResourceValues...)
			}

			t.Run(fmt.Sprintf("query: %s-%s", tc.query, scope), func(t *testing.T) {
				distinctAttrNames := util.NewDistinctStringCollector(1_000_000)
				req, err := traceql.ExtractFetchSpansRequest(tc.query)
				require.NoError(t, err)

				// Build autocomplete request
				autocompleteReq := traceql.FetchTagsRequest{
					Conditions: req.Conditions,
					Scope:      scope,
				}

				err = block.FetchTagNames(ctx, autocompleteReq, distinctAttrNames.Collect, opts)
				require.NoError(t, err)

				actualValues := distinctAttrNames.Strings()

				sort.Strings(expectedValues)
				sort.Strings(actualValues)
				require.Equal(t, expectedValues, actualValues)
			})
		}
	}
}

func TestFetchTagValues(t *testing.T) {
	testCases := []struct {
		name           string
		tag, query     string
		expectedValues []tempopb.TagValue
	}{
		{
			name:  "intrinsic with no query - match",
			tag:   "name",
			query: "{}",
			expectedValues: []tempopb.TagValue{
				stringTagValue("hello"),
				stringTagValue("world"),
			},
		},
		{
			name:           "intrinsic with resource attribute - match",
			tag:            "name",
			query:          `{resource.namespace="namespace"}`,
			expectedValues: []tempopb.TagValue{stringTagValue("hello")},
		},
		{
			name:           "intrinsic with span attribute - match",
			tag:            "name",
			query:          `{span.foo="def"}`,
			expectedValues: []tempopb.TagValue{stringTagValue("hello")},
		},
		{
			name:           "intrinsic with span attribute and resource attribute - match",
			tag:            "name",
			query:          `{span.foo="def" && resource.namespace="namespace"}`,
			expectedValues: []tempopb.TagValue{stringTagValue("hello")},
		},
		{
			name:           "intrinsic with intrinsic attribute - match",
			tag:            "name",
			query:          `{kind=client}`,
			expectedValues: []tempopb.TagValue{stringTagValue("hello")},
		},
		{
			name:           "intrinsic with resource attribute - no match",
			tag:            "name",
			query:          `{resource.namespace="namespace3"}`,
			expectedValues: []tempopb.TagValue{},
		},
		{
			name:           "intrinsic with span attribute - no match",
			tag:            "name",
			query:          `{span.foo="jkl"}`,
			expectedValues: []tempopb.TagValue{},
		},
		{
			name:           "intrinsic with span attribute and resource attribute - no match",
			tag:            "name",
			query:          `{span.foo="jkl" && resource.namespace="namespace3"}`,
			expectedValues: []tempopb.TagValue{},
		},
		{
			name:           "intrinsic with intrinsic attribute - no match",
			tag:            "name",
			query:          `{kind=internal}`,
			expectedValues: []tempopb.TagValue{},
		},
		{
			name:           "resource attribute with no query - match",
			tag:            "resource.service.name",
			query:          `{}`,
			expectedValues: []tempopb.TagValue{stringTagValue("myservice"), stringTagValue("service2")},
		},
		{
			name:           "resource attribute with resource attribute - match",
			tag:            "resource.service.name",
			query:          `{resource.namespace="namespace"}`,
			expectedValues: []tempopb.TagValue{stringTagValue("myservice")},
		},
		{
			name:           "resource attribute with span attribute - match",
			tag:            "resource.service.name",
			query:          `{span.foo="def"}`,
			expectedValues: []tempopb.TagValue{stringTagValue("myservice")},
		},
		{
			name:           "resource attribute with span attribute and resource attribute - match",
			tag:            "resource.service.name",
			query:          `{span.foo="def" && resource.namespace="namespace"}`,
			expectedValues: []tempopb.TagValue{stringTagValue("myservice")},
		},
		{
			name:           "resource attribute with intrinsic attribute - match",
			tag:            "resource.service.name",
			query:          `{kind=client}`,
			expectedValues: []tempopb.TagValue{stringTagValue("myservice")},
		},
		{
			name:           "resource attribute with resource attribute - no match",
			tag:            "resource.service.name",
			query:          `{resource.namespace="namespace3"}`,
			expectedValues: []tempopb.TagValue{},
		},
		{
			name:           "resource attribute with span attribute - no match",
			tag:            "resource.service.name",
			query:          `{span.foo="jkl"}`,
			expectedValues: []tempopb.TagValue{},
		},
		{
			name:           "resource attribute with span attribute and resource attribute - no match",
			tag:            "resource.service.name",
			query:          `{span.foo="jkl" && resource.namespace="namespace3"}`,
			expectedValues: []tempopb.TagValue{},
		},
		{
			name:           "resource attribute with intrinsic attribute - no match",
			tag:            "resource.service.name",
			query:          `{kind=internal}`,
			expectedValues: []tempopb.TagValue{},
		},
		{
			name:           "span attribute with no query - match",
			tag:            "span.foo",
			query:          `{}`,
			expectedValues: []tempopb.TagValue{stringTagValue("def"), stringTagValue("ghi")},
		},
		{
			name:           "span attribute with resource attribute - match",
			tag:            "span.foo",
			query:          `{resource.namespace="namespace"}`,
			expectedValues: []tempopb.TagValue{stringTagValue("def")},
		},
		{
			name:           "span attribute with span attribute - match",
			tag:            "span.foo",
			query:          `{span.bar=123}`,
			expectedValues: []tempopb.TagValue{stringTagValue("def")},
		},
		{
			name:           "span attribute with span attribute and resource attribute - match",
			tag:            "span.foo",
			query:          `{span.bool=false && resource.namespace="namespace"}`,
			expectedValues: []tempopb.TagValue{stringTagValue("def")},
		},
		{
			name:           "span attribute with intrinsic attribute - match",
			tag:            "span.foo",
			query:          `{kind=client}`,
			expectedValues: []tempopb.TagValue{stringTagValue("def")},
		},
		{
			name:           "span attribute with resource attribute - no match",
			tag:            "span.foo",
			query:          `{resource.namespace="namespace3"}`,
			expectedValues: []tempopb.TagValue{},
		},
		{
			name:           "span attribute with span attribute - no match",
			tag:            "span.foo",
			query:          `{span.foo="jkl"}`,
			expectedValues: []tempopb.TagValue{},
		},
		{
			name:           "span attribute with span attribute and resource attribute - no match",
			tag:            "span.foo",
			query:          `{span.foo="jkl" && resource.namespace="namespace3"}`,
			expectedValues: []tempopb.TagValue{},
		},
		{
			name:           "span attribute with intrinsic attribute - no match",
			tag:            "span.foo",
			query:          `{kind=internal}`,
			expectedValues: []tempopb.TagValue{},
		},
		{
			name:           "trace intrinsic attribute with no query - match",
			tag:            "rootName",
			query:          `{}`,
			expectedValues: []tempopb.TagValue{stringTagValue("RootSpan")},
		},
		{
			name:           "trace intrinsic attribute with resource attribute - match",
			tag:            "rootName",
			query:          `{resource.namespace="namespace"}`,
			expectedValues: []tempopb.TagValue{stringTagValue("RootSpan")},
		},
		{
			name:           "trace intrinsic attribute with span attribute - match",
			tag:            "rootName",
			query:          `{span.foo="def"}`,
			expectedValues: []tempopb.TagValue{stringTagValue("RootSpan")},
		},
		{
			name:           "trace intrinsic attribute with span attribute and resource attribute - match",
			tag:            "rootName",
			query:          `{span.foo="def" && resource.namespace="namespace"}`,
			expectedValues: []tempopb.TagValue{stringTagValue("RootSpan")},
		},
		{
			name:           "trace intrinsic attribute with intrinsic attribute - match",
			tag:            "rootName",
			query:          `{kind=client}`,
			expectedValues: []tempopb.TagValue{stringTagValue("RootSpan")},
		},
		{
			name:           "trace intrinsic attribute with resource attribute - no match",
			tag:            "rootName",
			query:          `{resource.namespace="namespace3"}`,
			expectedValues: []tempopb.TagValue{},
		},
		{
			name:           "trace intrinsic attribute with span attribute - no match",
			tag:            "rootName",
			query:          `{span.foo="jkl"}`,
			expectedValues: []tempopb.TagValue{},
		},
		{
			name:           "trace intrinsic attribute with span attribute and resource attribute - no match",
			tag:            "rootName",
			query:          `{span.foo="jkl" && resource.namespace="namespace3"}`,
			expectedValues: []tempopb.TagValue{},
		},
		{
			name:           "trace intrinsic attribute with intrinsic attribute - no match",
			tag:            "rootName",
			query:          `{kind=internal}`,
			expectedValues: []tempopb.TagValue{},
		},
		{
			name:           "unscoped attribute - not supported",
			tag:            ".service.name",
			query:          `{ .namespace="namespace"}`,
			expectedValues: []tempopb.TagValue{intTagValue(123), intTagValue(1234), stringTagValue("myservice"), stringTagValue("service2"), stringTagValue("spanservicename"), stringTagValue("spanservicename2")},
		},
		{
			name:  "query with wrong op types - conditions are ignored",
			tag:   "status",
			query: `{resource.service.name="myservice" && span.http.status_code=server && resource.namespace=server}`,
			expectedValues: []tempopb.TagValue{
				{Type: "keyword", Value: "error"},
			},
		},
	}

	ctx := context.TODO()
	block := makeBackendBlockWithTraces(t, []*Trace{fullyPopulatedTestTrace(common.ID{0})})

	opts := common.DefaultSearchOptions()

	for _, tc := range testCases {
		t.Run(fmt.Sprintf("tag: %s, query: %s", tc.tag, tc.query), func(t *testing.T) {
			distinctValues := collector.NewDistinctValue[tempopb.TagValue](1_000_000, func(v tempopb.TagValue) int { return len(v.Type) + len(v.Value) })
			req, err := traceql.ExtractFetchSpansRequest(tc.query)
			require.NoError(t, err)

			tag, err := traceql.ParseIdentifier(tc.tag)
			require.NoError(t, err)

			// Build autocomplete request
			autocompleteReq := traceql.FetchTagValuesRequest{
				Conditions: req.Conditions,
				TagName:    tag,
			}

			tagAtrr, err := traceql.ParseIdentifier(tc.tag)
			require.NoError(t, err)

			// jpe - remove this if we move it into the FetchTagValues function
			autocompleteReq.Conditions = append(autocompleteReq.Conditions, traceql.Condition{
				Attribute: tagAtrr,
				Op:        traceql.OpNone,
			})

			err = block.FetchTagValues(ctx, autocompleteReq, traceql.MakeCollectTagValueFunc(distinctValues.Collect), opts)
			require.NoError(t, err)

			expectedValues := tc.expectedValues
			actualValues := distinctValues.Values()
			sort.Slice(expectedValues, func(i, j int) bool { return tc.expectedValues[i].Value < tc.expectedValues[j].Value })
			sort.Slice(actualValues, func(i, j int) bool { return actualValues[i].Value < actualValues[j].Value })
			require.Equal(t, expectedValues, actualValues)
		})
	}
}

func stringTagValue(v string) tempopb.TagValue { return tempopb.TagValue{Type: "string", Value: v} }
func intTagValue(v int64) tempopb.TagValue {
	return tempopb.TagValue{Type: "int", Value: fmt.Sprintf("%d", v)}
}

func BenchmarkFetchTagValues(b *testing.B) {
	testCases := []struct {
		tag   string
		query string
	}{
		{
			tag:   "span.http.url", // well known column
			query: `{resource.namespace="tempo-ops"}`,
		},
		{
			tag:   "span.component", // normal column
			query: `{resource.namespace="tempo-ops"}`,
		},
		{
			tag:   "span.http.url",
			query: `{resource.namespace="tempo-ops" && span.http.status_code=200}`,
		},
		{
			tag:   "resource.namespace",
			query: `{span.http.status_code=200}`,
		},
		{
			tag:   "resource.namespace",
			query: `{span.http.status_code=200}`,
		},
		// pathologic cases
		/*
			{
				tag:   "resource.k8s.node.name",
				query: `{span.http.method="GET"}`,
			},
			{
				tag:   "span.sampler.type",
				query: `{span.http.method="GET"}`,
			},
			{
				tag:   "span.sampler.type",
				query: `{resource.k8s.node.name>"aaa"}`,
			},
			{
				tag:   "resource.k8s.node.name",
				query: `{span.sampler.type>"aaa"}`,
			},
		*/
	}

	ctx := context.TODO()
	tenantID := "1"
	// blockID := uuid.MustParse("3685ee3d-cbbf-4f36-bf28-93447a19dea6")
	blockID := uuid.MustParse("00145f38-6058-4e57-b1ba-334db8edce23")

	r, _, _, err := local.New(&local.Config{
		// Path: path.Join("/Users/marty/src/tmp/"),
		Path: path.Join("/Users/joe/testblock"),
	})
	require.NoError(b, err)

	rr := backend.NewReader(r)
	meta, err := rr.BlockMeta(ctx, blockID, tenantID)
	require.NoError(b, err)

	block := newBackendBlock(meta, rr)
	opts := common.DefaultSearchOptions()

	for _, tc := range testCases {
		b.Run(fmt.Sprintf("tag: %s, query: %s", tc.tag, tc.query), func(b *testing.B) {
			distinctValues := collector.NewDistinctValue[tempopb.TagValue](1_000_000, func(v tempopb.TagValue) int { return len(v.Type) + len(v.Value) })
			req, err := traceql.ExtractFetchSpansRequest(tc.query)
			require.NoError(b, err)

			tag, err := traceql.ParseIdentifier(tc.tag)
			require.NoError(b, err)

			// FetchTagValues expects the tag to be in the conditions with OpNone otherwise it will
			// fall back to the old tag search
			req.Conditions = append(req.Conditions, traceql.Condition{
				Attribute: tag,
			})

			autocompleteReq := traceql.FetchTagValuesRequest{
				Conditions: req.Conditions,
				TagName:    tag,
			}
			b.ResetTimer()

			for i := 0; i < b.N; i++ {
				err := block.FetchTagValues(ctx, autocompleteReq, traceql.MakeCollectTagValueFunc(distinctValues.Collect), opts)
				require.NoError(b, err)
			}
		})
	}
}

func BenchmarkFetchTags(b *testing.B) {
	testCases := []struct {
		query string
	}{
		{
			query: `{resource.namespace="tempo-ops"}`, // well known/dedicated column
		},
		{
			query: `{resource.k8s.node.name>"h"}`, // generic attribute
		},
		{
			query: `{span.http.status_code=200}`, // well known/dedicated column
		},
		{
			query: `{nestedSetParent=-1}`, // generic attribute
		},
		{
			query: `{rootName="Memcache.Put"}`, // trace level
		},
		// pathological cases
		/*
			{
				query: `{resource.k8s.node.name>"aaa"}`, // generic attribute
			},
			{
				query: `{span.http.method="GET"}`, // well known/dedicated column
			},
			{
				query: `{span.sampler.type>"aaa"}`, // generic attribute
			},
		*/
	}

	ctx := context.TODO()
	tenantID := "1"
	// blockID := uuid.MustParse("3685ee3d-cbbf-4f36-bf28-93447a19dea6")
	blockID := uuid.MustParse("00145f38-6058-4e57-b1ba-334db8edce23")

	r, _, _, err := local.New(&local.Config{
		// Path: path.Join("/Users/marty/src/tmp/"),
		Path: path.Join("/Users/joe/testblock"),
	})
	require.NoError(b, err)

	rr := backend.NewReader(r)
	meta, err := rr.BlockMeta(ctx, blockID, tenantID)
	require.NoError(b, err)

	block := newBackendBlock(meta, rr)
	opts := common.DefaultSearchOptions()

	for _, tc := range testCases {
		for _, scope := range []traceql.AttributeScope{traceql.AttributeScopeSpan, traceql.AttributeScopeResource, traceql.AttributeScopeNone} {
			b.Run(fmt.Sprintf("query: %s %s", tc.query, scope), func(b *testing.B) {
				distinctStrings := util.NewDistinctStringCollector(1_000_000)
				req, err := traceql.ExtractFetchSpansRequest(tc.query)
				require.NoError(b, err)

				autocompleteReq := traceql.FetchTagsRequest{
					Conditions: req.Conditions,
					Scope:      scope,
				}
				b.ResetTimer()

				for i := 0; i < b.N; i++ {
					err := block.FetchTagNames(ctx, autocompleteReq, distinctStrings.Collect, opts)
					require.NoError(b, err)
				}
			})
		}
	}
}<|MERGE_RESOLUTION|>--- conflicted
+++ resolved
@@ -11,11 +11,7 @@
 	"github.com/grafana/tempo/pkg/collector"
 	"github.com/grafana/tempo/pkg/tempopb"
 	"github.com/grafana/tempo/pkg/traceql"
-<<<<<<< HEAD
-	"github.com/grafana/tempo/pkg/util"
 	"github.com/grafana/tempo/pkg/util/test"
-=======
->>>>>>> 014ad903
 	"github.com/grafana/tempo/tempodb/backend"
 	"github.com/grafana/tempo/tempodb/backend/local"
 	"github.com/grafana/tempo/tempodb/encoding/common"
@@ -202,20 +198,20 @@
 			wellKnownSpanValues := []string{"http.method"}
 			wellKnownResourceValues := []string{"cluster", "service.name"}
 
-			var expectedValues []string
+			expectedValues := map[string][]string{}
 			if scope == traceql.AttributeScopeSpan || scope == traceql.AttributeScopeNone {
-				expectedValues = append(expectedValues, expectedSpanValues...)
-				expectedValues = append(expectedValues, wellKnownSpanValues...)
-				expectedValues = append(expectedValues, dedicatedSpanValues...)
+				expectedValues["span"] = append(expectedValues["span"], expectedSpanValues...)
+				expectedValues["span"] = append(expectedValues["span"], wellKnownSpanValues...)
+				expectedValues["span"] = append(expectedValues["span"], dedicatedSpanValues...)
 			}
 			if scope == traceql.AttributeScopeResource || scope == traceql.AttributeScopeNone {
-				expectedValues = append(expectedValues, expectedResourceValues...)
-				expectedValues = append(expectedValues, wellKnownResourceValues...)
-				expectedValues = append(expectedValues, dedicatedResourceValues...)
+				expectedValues["resource"] = append(expectedValues["resource"], expectedResourceValues...)
+				expectedValues["resource"] = append(expectedValues["resource"], wellKnownResourceValues...)
+				expectedValues["resource"] = append(expectedValues["resource"], dedicatedResourceValues...)
 			}
 
-			t.Run(fmt.Sprintf("query: %s-%s", tc.query, scope), func(t *testing.T) {
-				distinctAttrNames := util.NewDistinctStringCollector(1_000_000)
+			t.Run(fmt.Sprintf("query: %s %s-%s", tc.name, tc.query, scope), func(t *testing.T) {
+				distinctAttrNames := collector.NewScopedDistinctString(0)
 				req, err := traceql.ExtractFetchSpansRequest(tc.query)
 				require.NoError(t, err)
 
@@ -225,14 +221,22 @@
 					Scope:      scope,
 				}
 
-				err = block.FetchTagNames(ctx, autocompleteReq, distinctAttrNames.Collect, opts)
+				err = block.FetchTagNames(ctx, autocompleteReq, func(t string, scope traceql.AttributeScope) {
+					distinctAttrNames.Collect(scope.String(), t)
+				}, opts)
 				require.NoError(t, err)
 
 				actualValues := distinctAttrNames.Strings()
 
-				sort.Strings(expectedValues)
-				sort.Strings(actualValues)
-				require.Equal(t, expectedValues, actualValues)
+				require.Equal(t, len(expectedValues), len(actualValues))
+				for k := range expectedValues {
+					actual := actualValues[k]
+					sort.Strings(actual)
+					expected := expectedValues[k]
+					sort.Strings(expected)
+
+					require.Equal(t, expected, actual, "scope: %s", k)
+				}
 			})
 		}
 	}
@@ -672,7 +676,7 @@
 	for _, tc := range testCases {
 		for _, scope := range []traceql.AttributeScope{traceql.AttributeScopeSpan, traceql.AttributeScopeResource, traceql.AttributeScopeNone} {
 			b.Run(fmt.Sprintf("query: %s %s", tc.query, scope), func(b *testing.B) {
-				distinctStrings := util.NewDistinctStringCollector(1_000_000)
+				distinctStrings := collector.NewScopedDistinctString(1_000_000)
 				req, err := traceql.ExtractFetchSpansRequest(tc.query)
 				require.NoError(b, err)
 
@@ -683,7 +687,9 @@
 				b.ResetTimer()
 
 				for i := 0; i < b.N; i++ {
-					err := block.FetchTagNames(ctx, autocompleteReq, distinctStrings.Collect, opts)
+					err := block.FetchTagNames(ctx, autocompleteReq, func(t string, scope traceql.AttributeScope) {
+						distinctStrings.Collect(scope.String(), t)
+					}, opts)
 					require.NoError(b, err)
 				}
 			})
