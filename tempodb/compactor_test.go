--- conflicted
+++ resolved
@@ -248,26 +248,6 @@
 	assert.Equal(t, float64(1), combinedFinish-combinedStart)
 }
 
-<<<<<<< HEAD
-=======
-func GetCounterValue(metric prometheus.Counter) (float64, error) {
-	var m = &dto.Metric{}
-	err := metric.Write(m)
-	if err != nil {
-		return 0, err
-	}
-	return m.Counter.GetValue(), nil
-}
-
-func GetCounterVecValue(metric *prometheus.CounterVec, label string) (float64, error) {
-	var m = &dto.Metric{}
-	if err := metric.WithLabelValues(label).Write(m); err != nil {
-		return 0, err
-	}
-	return m.Counter.GetValue(), nil
-}
-
->>>>>>> aa26d613
 func TestCompactionUpdatesBlocklist(t *testing.T) {
 	tempDir, err := ioutil.TempDir("/tmp", "")
 	defer os.RemoveAll(tempDir)
@@ -369,13 +349,13 @@
 	rw.pollBlocklist()
 
 	// Get starting metrics
-	processedStart, err := GetCounterVecValue(metricCompactionObjectsWritten, "0")
-	assert.NoError(t, err)
-
-	blocksStart, err := GetCounterVecValue(metricCompactionBlocks, "0")
-	assert.NoError(t, err)
-
-	bytesStart, err := GetCounterVecValue(metricCompactionBytesWritten, "0")
+	processedStart, err := test.GetCounterVecValue(metricCompactionObjectsWritten, "0")
+	assert.NoError(t, err)
+
+	blocksStart, err := test.GetCounterVecValue(metricCompactionBlocks, "0")
+	assert.NoError(t, err)
+
+	bytesStart, err := test.GetCounterVecValue(metricCompactionBytesWritten, "0")
 	assert.NoError(t, err)
 
 	// compact everything
@@ -383,15 +363,15 @@
 	assert.NoError(t, err)
 
 	// Check metric
-	processedEnd, err := GetCounterVecValue(metricCompactionObjectsWritten, "0")
+	processedEnd, err := test.GetCounterVecValue(metricCompactionObjectsWritten, "0")
 	assert.NoError(t, err)
 	assert.Equal(t, float64(blockCount*recordCount), processedEnd-processedStart)
 
-	blocksEnd, err := GetCounterVecValue(metricCompactionBlocks, "0")
+	blocksEnd, err := test.GetCounterVecValue(metricCompactionBlocks, "0")
 	assert.NoError(t, err)
 	assert.Equal(t, float64(blockCount), blocksEnd-blocksStart)
 
-	bytesEnd, err := GetCounterVecValue(metricCompactionBytesWritten, "0")
+	bytesEnd, err := test.GetCounterVecValue(metricCompactionBytesWritten, "0")
 	assert.NoError(t, err)
 	bytesPerRecord :=
 		4 /* total length */ +
