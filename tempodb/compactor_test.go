package tempodb

import (
	"context"
	"encoding/binary"
	"path"
	"testing"
	"time"

	"github.com/go-kit/log"
	"github.com/google/uuid"
	"github.com/stretchr/testify/assert"
	"github.com/stretchr/testify/require"

	"github.com/grafana/tempo/pkg/model"
	"github.com/grafana/tempo/pkg/tempopb"
	"github.com/grafana/tempo/pkg/util/test"
	"github.com/grafana/tempo/tempodb/backend"
	"github.com/grafana/tempo/tempodb/backend/local"
	"github.com/grafana/tempo/tempodb/encoding"
	"github.com/grafana/tempo/tempodb/encoding/common"
	v2 "github.com/grafana/tempo/tempodb/encoding/v2"
	"github.com/grafana/tempo/tempodb/encoding/vparquet"
	"github.com/grafana/tempo/tempodb/pool"
	"github.com/grafana/tempo/tempodb/wal"
)

type mockSharder struct {
}

func (m *mockSharder) Owns(hash string) bool {
	return true
}

func (m *mockSharder) Combine(dataEncoding string, tenantID string, objs ...[]byte) ([]byte, bool, error) {
	return model.StaticCombiner.Combine(dataEncoding, objs...)
}

func (m *mockSharder) RecordDiscardedSpans(count int, tenantID string, traceID string) {}

type mockJobSharder struct{}

func (m *mockJobSharder) Owns(_ string) bool { return true }

type mockOverrides struct {
	blockRetention   time.Duration
	maxBytesPerTrace int
}

func (m *mockOverrides) BlockRetentionForTenant(_ string) time.Duration {
	return m.blockRetention
}

func (m *mockOverrides) MaxBytesPerTraceForTenant(_ string) int {
	return m.maxBytesPerTrace
}

<<<<<<< HEAD
=======
func TestCompactionRoundtrip(t *testing.T) {
	testEncodings := []string{v2.VersionString, vparquet.VersionString}
	for _, enc := range testEncodings {
		t.Run(enc, func(t *testing.T) {
			testCompactionRoundtrip(t, enc)
		})
	}
}

func testCompactionRoundtrip(t *testing.T, targetBlockVersion string) {
	tempDir := t.TempDir()

	r, w, c, err := New(&Config{
		Backend: "local",
		Pool: &pool.Config{
			MaxWorkers: 10,
			QueueDepth: 100,
		},
		Local: &local.Config{
			Path: path.Join(tempDir, "traces"),
		},
		Block: &common.BlockConfig{
			IndexDownsampleBytes: 11,
			BloomFP:              .01,
			BloomShardSizeBytes:  100_000,
			Version:              targetBlockVersion,
			Encoding:             backend.EncLZ4_4M,
			IndexPageSizeBytes:   1000,
			RowGroupSizeBytes:    30_000_000,
		},
		WAL: &wal.Config{
			Filepath: path.Join(tempDir, "wal"),
		},
		BlocklistPoll: 0,
	}, log.NewNopLogger())
	require.NoError(t, err)

	ctx := context.Background()
	c.EnableCompaction(ctx, &CompactorConfig{
		ChunkSizeBytes:          10_000_000,
		FlushSizeBytes:          10_000_000,
		MaxCompactionRange:      24 * time.Hour,
		BlockRetention:          0,
		CompactedBlockRetention: 0,
	}, &mockSharder{}, &mockOverrides{})

	r.EnablePolling(&mockJobSharder{})

	wal := w.WAL()
	require.NoError(t, err)

	blockCount := 4
	recordCount := 100

	dec := model.MustNewSegmentDecoder(model.CurrentEncoding)

	allReqs := make([]*tempopb.Trace, 0, blockCount*recordCount)
	allIds := make([]common.ID, 0, blockCount*recordCount)

	for i := 0; i < blockCount; i++ {
		blockID := uuid.New()
		head, err := wal.NewBlock(blockID, testTenantID, model.CurrentEncoding)
		require.NoError(t, err)

		for j := 0; j < recordCount; j++ {
			id := test.ValidTraceID(nil)
			req := test.MakeTrace(10, id)

			writeTraceToWal(t, head, dec, id, req, 0, 0)

			allReqs = append(allReqs, req)
			allIds = append(allIds, id)
		}

		_, err = w.CompleteBlock(ctx, head)
		require.NoError(t, err)
	}

	rw := r.(*readerWriter)

	expectedBlockCount := blockCount
	expectedCompactedCount := 0
	checkBlocklists(t, uuid.Nil, expectedBlockCount, expectedCompactedCount, rw)

	blocksPerCompaction := (inputBlocks - outputBlocks)

	rw.pollBlocklist()

	blocklist := rw.blocklist.Metas(testTenantID)
	blockSelector := newTimeWindowBlockSelector(blocklist, rw.compactorCfg.MaxCompactionRange, 10000, 1024*1024*1024, defaultMinInputBlocks, 2)

	expectedCompactions := len(blocklist) / inputBlocks
	compactions := 0
	for {
		blocks, _ := blockSelector.BlocksToCompact()
		if len(blocks) == 0 {
			break
		}
		require.Len(t, blocks, inputBlocks)

		compactions++
		err := rw.compact(context.Background(), blocks, testTenantID)
		require.NoError(t, err)

		expectedBlockCount -= blocksPerCompaction
		expectedCompactedCount += inputBlocks
		checkBlocklists(t, uuid.Nil, expectedBlockCount, expectedCompactedCount, rw)
	}

	require.Equal(t, expectedCompactions, compactions)

	// do we have the right number of records
	var records int
	for _, meta := range rw.blocklist.Metas(testTenantID) {
		records += meta.TotalObjects
	}
	require.Equal(t, blockCount*recordCount, records)

	// now see if we can find our ids
	for i, id := range allIds {
		trs, failedBlocks, err := rw.Find(context.Background(), testTenantID, id, BlockIDMin, BlockIDMax, 0, 0)
		require.NoError(t, err)
		require.Nil(t, failedBlocks)
		require.NotNil(t, trs)

		c := trace.NewCombiner()
		for _, tr := range trs {
			c.Consume(tr)
		}
		tr, _ := c.Result()

		// Sort all traces to check equality consistently.
		trace.SortTrace(allReqs[i])
		trace.SortTrace(tr)

		if !proto.Equal(allReqs[i], tr) {
			wantJSON, _ := json.MarshalIndent(allReqs[i], "", "  ")
			gotJSON, _ := json.MarshalIndent(tr, "", "  ")
			require.Equal(t, wantJSON, gotJSON)
		}
	}
}

func TestSameIDCompaction(t *testing.T) {
	testEncodings := []string{v2.VersionString, vparquet.VersionString}
	for _, enc := range testEncodings {
		t.Run(enc, func(t *testing.T) {
			testSameIDCompaction(t, enc)
		})
	}
}

// TestSameIDCompaction is a bit gross in that it has a bad dependency with on the /pkg/model
// module to do a full e2e compaction/combination test.
func testSameIDCompaction(t *testing.T, targetBlockVersion string) {
	tempDir := t.TempDir()

	r, w, c, err := New(&Config{
		Backend: "local",
		Pool: &pool.Config{
			MaxWorkers: 10,
			QueueDepth: 100,
		},
		Local: &local.Config{
			Path: path.Join(tempDir, "traces"),
		},
		Block: &common.BlockConfig{
			IndexDownsampleBytes: 11,
			BloomFP:              .01,
			BloomShardSizeBytes:  100_000,
			Version:              targetBlockVersion,
			Encoding:             backend.EncSnappy,
			IndexPageSizeBytes:   1000,
			RowGroupSizeBytes:    30_000_000,
		},
		WAL: &wal.Config{
			Filepath: path.Join(tempDir, "wal"),
		},
		BlocklistPoll: 0,
	}, log.NewNopLogger())
	require.NoError(t, err)

	ctx := context.Background()
	c.EnableCompaction(ctx, &CompactorConfig{
		ChunkSizeBytes:          10_000_000,
		MaxCompactionRange:      24 * time.Hour,
		BlockRetention:          0,
		CompactedBlockRetention: 0,
		FlushSizeBytes:          10_000_000,
	}, &mockSharder{}, &mockOverrides{})

	r.EnablePolling(&mockJobSharder{})

	wal := w.WAL()
	require.NoError(t, err)

	dec := model.MustNewSegmentDecoder(v1.Encoding)

	blockCount := 5
	recordCount := 100

	// make a bunch of sharded requests
	allReqs := make([][][]byte, 0, recordCount)
	allIds := make([][]byte, 0, recordCount)
	sharded := 0
	for i := 0; i < recordCount; i++ {
		id := test.ValidTraceID(nil)

		requestShards := rand.Intn(blockCount) + 1
		reqs := make([][]byte, 0, requestShards)
		for j := 0; j < requestShards; j++ {
			buff, err := dec.PrepareForWrite(test.MakeTrace(1, id), 0, 0)
			require.NoError(t, err)

			buff2, err := dec.ToObject([][]byte{buff})
			require.NoError(t, err)

			reqs = append(reqs, buff2)
		}

		if requestShards > 1 {
			sharded++
		}
		allReqs = append(allReqs, reqs)
		allIds = append(allIds, id)
	}

	// and write them to different blocks
	for i := 0; i < blockCount; i++ {
		blockID := uuid.New()
		head, err := wal.NewBlock(blockID, testTenantID, v1.Encoding)
		require.NoError(t, err)

		for j := 0; j < recordCount; j++ {
			req := allReqs[j]
			id := allIds[j]

			if i < len(req) {
				err = head.Append(id, req[i], 0, 0)
				require.NoError(t, err, "unexpected error writing req")
			}
		}

		_, err = w.CompleteBlock(context.Background(), head)
		require.NoError(t, err)
	}

	rw := r.(*readerWriter)

	// check blocklists, force compaction and check again
	checkBlocklists(t, uuid.Nil, blockCount, 0, rw)

	var blocks []*backend.BlockMeta
	list := rw.blocklist.Metas(testTenantID)
	blockSelector := newTimeWindowBlockSelector(list, rw.compactorCfg.MaxCompactionRange, 10000, 1024*1024*1024, defaultMinInputBlocks, blockCount)
	blocks, _ = blockSelector.BlocksToCompact()
	require.Len(t, blocks, blockCount)

	combinedStart, err := test.GetCounterVecValue(metricCompactionObjectsCombined, "0")
	require.NoError(t, err)

	err = rw.compact(ctx, blocks, testTenantID)
	require.NoError(t, err)

	checkBlocklists(t, uuid.Nil, 1, blockCount, rw)

	// force clear compacted blocks to guarantee that we're only querying the new blocks that went through the combiner
	metas := rw.blocklist.Metas(testTenantID)
	rw.blocklist.ApplyPollResults(blocklist.PerTenant{testTenantID: metas}, blocklist.PerTenantCompacted{})

	// search for all ids
	for i, id := range allIds {
		trs, failedBlocks, err := rw.Find(context.Background(), testTenantID, id, BlockIDMin, BlockIDMax, 0, 0)
		require.NoError(t, err)
		require.Nil(t, failedBlocks)

		c := trace.NewCombiner()
		for _, tr := range trs {
			c.Consume(tr)
		}
		tr, _ := c.Result()
		b1, err := dec.PrepareForWrite(tr, 0, 0)
		require.NoError(t, err)

		b2, err := dec.ToObject([][]byte{b1})
		require.NoError(t, err)

		expectedBytes, _, err := model.StaticCombiner.Combine(v1.Encoding, allReqs[i]...)
		require.NoError(t, err)
		require.Equal(t, expectedBytes, b2)
	}

	combinedEnd, err := test.GetCounterVecValue(metricCompactionObjectsCombined, "0")
	require.NoError(t, err)
	require.Equal(t, float64(sharded), combinedEnd-combinedStart)
}

>>>>>>> 50def4ab
func TestCompactionUpdatesBlocklist(t *testing.T) {
	tempDir := t.TempDir()

	r, w, c, err := New(&Config{
		Backend: "local",
		Pool: &pool.Config{
			MaxWorkers: 10,
			QueueDepth: 100,
		},
		Local: &local.Config{
			Path: path.Join(tempDir, "traces"),
		},
		Block: &common.BlockConfig{
			IndexDownsampleBytes: 11,
			BloomFP:              .01,
			BloomShardSizeBytes:  100_000,
			Version:              encoding.DefaultEncoding().Version(),
			Encoding:             backend.EncNone,
			IndexPageSizeBytes:   1000,
		},
		WAL: &wal.Config{
			Filepath: path.Join(tempDir, "wal"),
		},
		BlocklistPoll: 0,
	}, log.NewNopLogger())
	require.NoError(t, err)

	ctx := context.Background()
	c.EnableCompaction(ctx, &CompactorConfig{
		ChunkSizeBytes:          10,
		MaxCompactionRange:      24 * time.Hour,
		BlockRetention:          0,
		CompactedBlockRetention: 0,
	}, &mockSharder{}, &mockOverrides{})

	r.EnablePolling(&mockJobSharder{})

	// Cut x blocks with y records each
	blockCount := 5
	recordCount := 1
	cutTestBlocks(t, w, testTenantID, blockCount, recordCount)

	rw := r.(*readerWriter)
	rw.pollBlocklist()

	// compact everything
	err = rw.compact(ctx, rw.blocklist.Metas(testTenantID), testTenantID)
	require.NoError(t, err)

	// New blocklist contains 1 compacted block with everything
	blocks := rw.blocklist.Metas(testTenantID)
	require.Equal(t, 1, len(blocks))
	require.Equal(t, uint8(1), blocks[0].CompactionLevel)
	require.Equal(t, blockCount*recordCount, blocks[0].TotalObjects)

	// Compacted list contains all old blocks
	require.Equal(t, blockCount, len(rw.blocklist.CompactedMetas(testTenantID)))

	// Make sure all expected traces are found.
	for i := 0; i < blockCount; i++ {
		for j := 0; j < recordCount; j++ {
			trace, failedBlocks, err := rw.Find(context.TODO(), testTenantID, makeTraceID(i, j), BlockIDMin, BlockIDMax, 0, 0)
			require.NotNil(t, trace)
			require.Greater(t, len(trace), 0)
			require.NoError(t, err)
			require.Nil(t, failedBlocks)
		}
	}
}

func TestCompactionMetrics(t *testing.T) {
	tempDir := t.TempDir()

	r, w, c, err := New(&Config{
		Backend: "local",
		Pool: &pool.Config{
			MaxWorkers: 10,
			QueueDepth: 100,
		},
		Local: &local.Config{
			Path: path.Join(tempDir, "traces"),
		},
		Block: &common.BlockConfig{
			IndexDownsampleBytes: 11,
			BloomFP:              .01,
			BloomShardSizeBytes:  100_000,
			Version:              encoding.DefaultEncoding().Version(),
			Encoding:             backend.EncNone,
			IndexPageSizeBytes:   1000,
		},
		WAL: &wal.Config{
			Filepath: path.Join(tempDir, "wal"),
		},
		BlocklistPoll: 0,
	}, log.NewNopLogger())
	assert.NoError(t, err)

	ctx := context.Background()
	c.EnableCompaction(ctx, &CompactorConfig{
		ChunkSizeBytes:          10,
		MaxCompactionRange:      24 * time.Hour,
		BlockRetention:          0,
		CompactedBlockRetention: 0,
	}, &mockSharder{}, &mockOverrides{})

	r.EnablePolling(&mockJobSharder{})

	// Cut x blocks with y records each
	blockCount := 5
	recordCount := 10
	cutTestBlocks(t, w, testTenantID, blockCount, recordCount)

	rw := r.(*readerWriter)
	rw.pollBlocklist()

	// Get starting metrics
	processedStart, err := test.GetCounterVecValue(metricCompactionObjectsWritten, "0")
	assert.NoError(t, err)

	blocksStart, err := test.GetCounterVecValue(metricCompactionBlocks, "0")
	assert.NoError(t, err)

	bytesStart, err := test.GetCounterVecValue(metricCompactionBytesWritten, "0")
	assert.NoError(t, err)

	// compact everything
	err = rw.compact(ctx, rw.blocklist.Metas(testTenantID), testTenantID)
	assert.NoError(t, err)

	// Check metric
	processedEnd, err := test.GetCounterVecValue(metricCompactionObjectsWritten, "0")
	assert.NoError(t, err)
	assert.Equal(t, float64(blockCount*recordCount), processedEnd-processedStart)

	blocksEnd, err := test.GetCounterVecValue(metricCompactionBlocks, "0")
	assert.NoError(t, err)
	assert.Equal(t, float64(blockCount), blocksEnd-blocksStart)

	bytesEnd, err := test.GetCounterVecValue(metricCompactionBytesWritten, "0")
	assert.NoError(t, err)
	assert.Greater(t, bytesEnd, bytesStart) // calculating the exact bytes requires knowledge of the bytes as written in the blocks.  just make sure it goes up
}

func TestCompactionIteratesThroughTenants(t *testing.T) {
	tempDir := t.TempDir()

	r, w, c, err := New(&Config{
		Backend: "local",
		Pool: &pool.Config{
			MaxWorkers: 10,
			QueueDepth: 100,
		},
		Local: &local.Config{
			Path: path.Join(tempDir, "traces"),
		},
		Block: &common.BlockConfig{
			IndexDownsampleBytes: 11,
			BloomFP:              .01,
			BloomShardSizeBytes:  100_000,
			Version:              encoding.DefaultEncoding().Version(),
			Encoding:             backend.EncLZ4_64k,
			IndexPageSizeBytes:   1000,
		},
		WAL: &wal.Config{
			Filepath: path.Join(tempDir, "wal"),
		},
		BlocklistPoll: 0,
	}, log.NewNopLogger())
	assert.NoError(t, err)

	ctx := context.Background()
	c.EnableCompaction(ctx, &CompactorConfig{
		ChunkSizeBytes:          10,
		MaxCompactionRange:      24 * time.Hour,
		MaxCompactionObjects:    1000,
		MaxBlockBytes:           1024 * 1024 * 1024,
		BlockRetention:          0,
		CompactedBlockRetention: 0,
	}, &mockSharder{}, &mockOverrides{})

	r.EnablePolling(&mockJobSharder{})

	// Cut blocks for multiple tenants
	cutTestBlocks(t, w, testTenantID, 2, 2)
	cutTestBlocks(t, w, testTenantID2, 2, 2)

	rw := r.(*readerWriter)
	rw.pollBlocklist()

	assert.Equal(t, 2, len(rw.blocklist.Metas(testTenantID)))
	assert.Equal(t, 2, len(rw.blocklist.Metas(testTenantID2)))

	// Verify that tenant 2 compacted, tenant 1 is not
	// Compaction starts at index 1 for simplicity
	rw.doCompaction(ctx)
	assert.Equal(t, 2, len(rw.blocklist.Metas(testTenantID)))
	assert.Equal(t, 1, len(rw.blocklist.Metas(testTenantID2)))

	// Verify both tenants compacted after second run
	rw.doCompaction(ctx)
	assert.Equal(t, 1, len(rw.blocklist.Metas(testTenantID)))
	assert.Equal(t, 1, len(rw.blocklist.Metas(testTenantID2)))
}

<<<<<<< HEAD
=======
func TestCompactionHonorsBlockStartEndTimes(t *testing.T) {

	testEncodings := []string{v2.VersionString, vparquet.VersionString}
	for _, enc := range testEncodings {
		t.Run(enc, func(t *testing.T) {
			testCompactionHonorsBlockStartEndTimes(t, enc)
		})
	}
}

func testCompactionHonorsBlockStartEndTimes(t *testing.T, targetBlockVersion string) {
	tempDir := t.TempDir()

	r, w, c, err := New(&Config{
		Backend: "local",
		Pool: &pool.Config{
			MaxWorkers: 10,
			QueueDepth: 100,
		},
		Local: &local.Config{
			Path: path.Join(tempDir, "traces"),
		},
		Block: &common.BlockConfig{
			IndexDownsampleBytes: 11,
			BloomFP:              .01,
			BloomShardSizeBytes:  100_000,
			Version:              targetBlockVersion,
			Encoding:             backend.EncNone,
			IndexPageSizeBytes:   1000,
			RowGroupSizeBytes:    30_000_000,
		},
		WAL: &wal.Config{
			Filepath:       path.Join(tempDir, "wal"),
			IngestionSlack: time.Since(time.Unix(0, 0)), // Let us use obvious start/end times below
		},
		BlocklistPoll: 0,
	}, log.NewNopLogger())
	require.NoError(t, err)

	ctx := context.Background()
	c.EnableCompaction(ctx, &CompactorConfig{
		ChunkSizeBytes:          10_000_000,
		FlushSizeBytes:          10_000_000,
		MaxCompactionRange:      24 * time.Hour,
		BlockRetention:          0,
		CompactedBlockRetention: 0,
	}, &mockSharder{}, &mockOverrides{})

	r.EnablePolling(&mockJobSharder{})

	cutTestBlockWithTraces(t, w, testTenantID, []testData{
		{test.ValidTraceID(nil), test.MakeTrace(10, nil), 100, 101},
		{test.ValidTraceID(nil), test.MakeTrace(10, nil), 102, 103},
	})
	cutTestBlockWithTraces(t, w, testTenantID, []testData{
		{test.ValidTraceID(nil), test.MakeTrace(10, nil), 104, 105},
		{test.ValidTraceID(nil), test.MakeTrace(10, nil), 106, 107},
	})

	rw := r.(*readerWriter)
	rw.pollBlocklist()

	// compact everything
	err = rw.compact(ctx, rw.blocklist.Metas(testTenantID), testTenantID)
	require.NoError(t, err)

	time.Sleep(100 * time.Millisecond)

	// New blocklist contains 1 compacted block with min start and max end
	blocks := rw.blocklist.Metas(testTenantID)
	require.Equal(t, 1, len(blocks))
	require.Equal(t, uint8(1), blocks[0].CompactionLevel)
	require.Equal(t, 100, int(blocks[0].StartTime.Unix()))
	require.Equal(t, 107, int(blocks[0].EndTime.Unix()))
}

>>>>>>> 50def4ab
type testData struct {
	id         common.ID
	t          *tempopb.Trace
	start, end uint32
}

func cutTestBlockWithTraces(t testing.TB, w Writer, tenantID string, data []testData) common.BackendBlock {
	dec := model.MustNewSegmentDecoder(model.CurrentEncoding)

	wal := w.WAL()

	head, err := wal.NewBlock(uuid.New(), tenantID, model.CurrentEncoding)
	require.NoError(t, err)

	for _, d := range data {
		writeTraceToWal(t, head, dec, d.id, d.t, d.start, d.end)
	}

	b, err := w.CompleteBlock(context.Background(), head)
	require.NoError(t, err)

	return b
}

func cutTestBlocks(t testing.TB, w Writer, tenantID string, blockCount int, recordCount int) []common.BackendBlock {
	blocks := make([]common.BackendBlock, 0)
	dec := model.MustNewSegmentDecoder(model.CurrentEncoding)

	wal := w.WAL()
	for i := 0; i < blockCount; i++ {
		head, err := wal.NewBlock(uuid.New(), tenantID, model.CurrentEncoding)
		require.NoError(t, err)

		for j := 0; j < recordCount; j++ {
			id := makeTraceID(i, j)
			tr := test.MakeTrace(1, id)
			now := uint32(time.Now().Unix())
			writeTraceToWal(t, head, dec, id, tr, now, now)
		}

		b, err := w.CompleteBlock(context.Background(), head)
		require.NoError(t, err)
		blocks = append(blocks, b)
	}

	return blocks
}

func makeTraceID(i int, j int) []byte {
	id := make([]byte, 16)
	binary.LittleEndian.PutUint64(id, uint64(i))
	binary.LittleEndian.PutUint64(id[8:], uint64(j))
	return id
}

func BenchmarkCompaction(b *testing.B) {
	testEncodings := []string{v2.VersionString, vparquet.VersionString}
	for _, enc := range testEncodings {
		b.Run(enc, func(b *testing.B) {
			benchmarkCompaction(b, enc)
		})
	}
}

func benchmarkCompaction(b *testing.B, targetBlockVersion string) {
	tempDir := b.TempDir()

	_, w, c, err := New(&Config{
		Backend: "local",
		Pool: &pool.Config{
			MaxWorkers: 10,
			QueueDepth: 100,
		},
		Local: &local.Config{
			Path: path.Join(tempDir, "traces"),
		},
		Block: &common.BlockConfig{
			IndexDownsampleBytes: 11,
			BloomFP:              .01,
			BloomShardSizeBytes:  100_000,
			Version:              targetBlockVersion,
			Encoding:             backend.EncZstd,
			IndexPageSizeBytes:   1000,
			RowGroupSizeBytes:    30_000_000,
		},
		WAL: &wal.Config{
			Filepath: path.Join(tempDir, "wal"),
		},
		BlocklistPoll: 0,
	}, log.NewNopLogger())
	require.NoError(b, err)

	rw := c.(*readerWriter)

	ctx := context.Background()
	c.EnableCompaction(ctx, &CompactorConfig{
		ChunkSizeBytes:     10_000_000,
		FlushSizeBytes:     10_000_000,
		IteratorBufferSize: DefaultIteratorBufferSize,
	}, &mockSharder{}, &mockOverrides{})

	traceCount := 20_000
	blockCount := 8

	// Cut input blocks
	blocks := cutTestBlocks(b, w, testTenantID, blockCount, traceCount)
	metas := make([]*backend.BlockMeta, 0)
	for _, b := range blocks {
		metas = append(metas, b.BlockMeta())
	}

	b.ResetTimer()

	err = rw.compact(ctx, metas, testTenantID)
	require.NoError(b, err)
}<|MERGE_RESOLUTION|>--- conflicted
+++ resolved
@@ -55,306 +55,6 @@
 	return m.maxBytesPerTrace
 }
 
-<<<<<<< HEAD
-=======
-func TestCompactionRoundtrip(t *testing.T) {
-	testEncodings := []string{v2.VersionString, vparquet.VersionString}
-	for _, enc := range testEncodings {
-		t.Run(enc, func(t *testing.T) {
-			testCompactionRoundtrip(t, enc)
-		})
-	}
-}
-
-func testCompactionRoundtrip(t *testing.T, targetBlockVersion string) {
-	tempDir := t.TempDir()
-
-	r, w, c, err := New(&Config{
-		Backend: "local",
-		Pool: &pool.Config{
-			MaxWorkers: 10,
-			QueueDepth: 100,
-		},
-		Local: &local.Config{
-			Path: path.Join(tempDir, "traces"),
-		},
-		Block: &common.BlockConfig{
-			IndexDownsampleBytes: 11,
-			BloomFP:              .01,
-			BloomShardSizeBytes:  100_000,
-			Version:              targetBlockVersion,
-			Encoding:             backend.EncLZ4_4M,
-			IndexPageSizeBytes:   1000,
-			RowGroupSizeBytes:    30_000_000,
-		},
-		WAL: &wal.Config{
-			Filepath: path.Join(tempDir, "wal"),
-		},
-		BlocklistPoll: 0,
-	}, log.NewNopLogger())
-	require.NoError(t, err)
-
-	ctx := context.Background()
-	c.EnableCompaction(ctx, &CompactorConfig{
-		ChunkSizeBytes:          10_000_000,
-		FlushSizeBytes:          10_000_000,
-		MaxCompactionRange:      24 * time.Hour,
-		BlockRetention:          0,
-		CompactedBlockRetention: 0,
-	}, &mockSharder{}, &mockOverrides{})
-
-	r.EnablePolling(&mockJobSharder{})
-
-	wal := w.WAL()
-	require.NoError(t, err)
-
-	blockCount := 4
-	recordCount := 100
-
-	dec := model.MustNewSegmentDecoder(model.CurrentEncoding)
-
-	allReqs := make([]*tempopb.Trace, 0, blockCount*recordCount)
-	allIds := make([]common.ID, 0, blockCount*recordCount)
-
-	for i := 0; i < blockCount; i++ {
-		blockID := uuid.New()
-		head, err := wal.NewBlock(blockID, testTenantID, model.CurrentEncoding)
-		require.NoError(t, err)
-
-		for j := 0; j < recordCount; j++ {
-			id := test.ValidTraceID(nil)
-			req := test.MakeTrace(10, id)
-
-			writeTraceToWal(t, head, dec, id, req, 0, 0)
-
-			allReqs = append(allReqs, req)
-			allIds = append(allIds, id)
-		}
-
-		_, err = w.CompleteBlock(ctx, head)
-		require.NoError(t, err)
-	}
-
-	rw := r.(*readerWriter)
-
-	expectedBlockCount := blockCount
-	expectedCompactedCount := 0
-	checkBlocklists(t, uuid.Nil, expectedBlockCount, expectedCompactedCount, rw)
-
-	blocksPerCompaction := (inputBlocks - outputBlocks)
-
-	rw.pollBlocklist()
-
-	blocklist := rw.blocklist.Metas(testTenantID)
-	blockSelector := newTimeWindowBlockSelector(blocklist, rw.compactorCfg.MaxCompactionRange, 10000, 1024*1024*1024, defaultMinInputBlocks, 2)
-
-	expectedCompactions := len(blocklist) / inputBlocks
-	compactions := 0
-	for {
-		blocks, _ := blockSelector.BlocksToCompact()
-		if len(blocks) == 0 {
-			break
-		}
-		require.Len(t, blocks, inputBlocks)
-
-		compactions++
-		err := rw.compact(context.Background(), blocks, testTenantID)
-		require.NoError(t, err)
-
-		expectedBlockCount -= blocksPerCompaction
-		expectedCompactedCount += inputBlocks
-		checkBlocklists(t, uuid.Nil, expectedBlockCount, expectedCompactedCount, rw)
-	}
-
-	require.Equal(t, expectedCompactions, compactions)
-
-	// do we have the right number of records
-	var records int
-	for _, meta := range rw.blocklist.Metas(testTenantID) {
-		records += meta.TotalObjects
-	}
-	require.Equal(t, blockCount*recordCount, records)
-
-	// now see if we can find our ids
-	for i, id := range allIds {
-		trs, failedBlocks, err := rw.Find(context.Background(), testTenantID, id, BlockIDMin, BlockIDMax, 0, 0)
-		require.NoError(t, err)
-		require.Nil(t, failedBlocks)
-		require.NotNil(t, trs)
-
-		c := trace.NewCombiner()
-		for _, tr := range trs {
-			c.Consume(tr)
-		}
-		tr, _ := c.Result()
-
-		// Sort all traces to check equality consistently.
-		trace.SortTrace(allReqs[i])
-		trace.SortTrace(tr)
-
-		if !proto.Equal(allReqs[i], tr) {
-			wantJSON, _ := json.MarshalIndent(allReqs[i], "", "  ")
-			gotJSON, _ := json.MarshalIndent(tr, "", "  ")
-			require.Equal(t, wantJSON, gotJSON)
-		}
-	}
-}
-
-func TestSameIDCompaction(t *testing.T) {
-	testEncodings := []string{v2.VersionString, vparquet.VersionString}
-	for _, enc := range testEncodings {
-		t.Run(enc, func(t *testing.T) {
-			testSameIDCompaction(t, enc)
-		})
-	}
-}
-
-// TestSameIDCompaction is a bit gross in that it has a bad dependency with on the /pkg/model
-// module to do a full e2e compaction/combination test.
-func testSameIDCompaction(t *testing.T, targetBlockVersion string) {
-	tempDir := t.TempDir()
-
-	r, w, c, err := New(&Config{
-		Backend: "local",
-		Pool: &pool.Config{
-			MaxWorkers: 10,
-			QueueDepth: 100,
-		},
-		Local: &local.Config{
-			Path: path.Join(tempDir, "traces"),
-		},
-		Block: &common.BlockConfig{
-			IndexDownsampleBytes: 11,
-			BloomFP:              .01,
-			BloomShardSizeBytes:  100_000,
-			Version:              targetBlockVersion,
-			Encoding:             backend.EncSnappy,
-			IndexPageSizeBytes:   1000,
-			RowGroupSizeBytes:    30_000_000,
-		},
-		WAL: &wal.Config{
-			Filepath: path.Join(tempDir, "wal"),
-		},
-		BlocklistPoll: 0,
-	}, log.NewNopLogger())
-	require.NoError(t, err)
-
-	ctx := context.Background()
-	c.EnableCompaction(ctx, &CompactorConfig{
-		ChunkSizeBytes:          10_000_000,
-		MaxCompactionRange:      24 * time.Hour,
-		BlockRetention:          0,
-		CompactedBlockRetention: 0,
-		FlushSizeBytes:          10_000_000,
-	}, &mockSharder{}, &mockOverrides{})
-
-	r.EnablePolling(&mockJobSharder{})
-
-	wal := w.WAL()
-	require.NoError(t, err)
-
-	dec := model.MustNewSegmentDecoder(v1.Encoding)
-
-	blockCount := 5
-	recordCount := 100
-
-	// make a bunch of sharded requests
-	allReqs := make([][][]byte, 0, recordCount)
-	allIds := make([][]byte, 0, recordCount)
-	sharded := 0
-	for i := 0; i < recordCount; i++ {
-		id := test.ValidTraceID(nil)
-
-		requestShards := rand.Intn(blockCount) + 1
-		reqs := make([][]byte, 0, requestShards)
-		for j := 0; j < requestShards; j++ {
-			buff, err := dec.PrepareForWrite(test.MakeTrace(1, id), 0, 0)
-			require.NoError(t, err)
-
-			buff2, err := dec.ToObject([][]byte{buff})
-			require.NoError(t, err)
-
-			reqs = append(reqs, buff2)
-		}
-
-		if requestShards > 1 {
-			sharded++
-		}
-		allReqs = append(allReqs, reqs)
-		allIds = append(allIds, id)
-	}
-
-	// and write them to different blocks
-	for i := 0; i < blockCount; i++ {
-		blockID := uuid.New()
-		head, err := wal.NewBlock(blockID, testTenantID, v1.Encoding)
-		require.NoError(t, err)
-
-		for j := 0; j < recordCount; j++ {
-			req := allReqs[j]
-			id := allIds[j]
-
-			if i < len(req) {
-				err = head.Append(id, req[i], 0, 0)
-				require.NoError(t, err, "unexpected error writing req")
-			}
-		}
-
-		_, err = w.CompleteBlock(context.Background(), head)
-		require.NoError(t, err)
-	}
-
-	rw := r.(*readerWriter)
-
-	// check blocklists, force compaction and check again
-	checkBlocklists(t, uuid.Nil, blockCount, 0, rw)
-
-	var blocks []*backend.BlockMeta
-	list := rw.blocklist.Metas(testTenantID)
-	blockSelector := newTimeWindowBlockSelector(list, rw.compactorCfg.MaxCompactionRange, 10000, 1024*1024*1024, defaultMinInputBlocks, blockCount)
-	blocks, _ = blockSelector.BlocksToCompact()
-	require.Len(t, blocks, blockCount)
-
-	combinedStart, err := test.GetCounterVecValue(metricCompactionObjectsCombined, "0")
-	require.NoError(t, err)
-
-	err = rw.compact(ctx, blocks, testTenantID)
-	require.NoError(t, err)
-
-	checkBlocklists(t, uuid.Nil, 1, blockCount, rw)
-
-	// force clear compacted blocks to guarantee that we're only querying the new blocks that went through the combiner
-	metas := rw.blocklist.Metas(testTenantID)
-	rw.blocklist.ApplyPollResults(blocklist.PerTenant{testTenantID: metas}, blocklist.PerTenantCompacted{})
-
-	// search for all ids
-	for i, id := range allIds {
-		trs, failedBlocks, err := rw.Find(context.Background(), testTenantID, id, BlockIDMin, BlockIDMax, 0, 0)
-		require.NoError(t, err)
-		require.Nil(t, failedBlocks)
-
-		c := trace.NewCombiner()
-		for _, tr := range trs {
-			c.Consume(tr)
-		}
-		tr, _ := c.Result()
-		b1, err := dec.PrepareForWrite(tr, 0, 0)
-		require.NoError(t, err)
-
-		b2, err := dec.ToObject([][]byte{b1})
-		require.NoError(t, err)
-
-		expectedBytes, _, err := model.StaticCombiner.Combine(v1.Encoding, allReqs[i]...)
-		require.NoError(t, err)
-		require.Equal(t, expectedBytes, b2)
-	}
-
-	combinedEnd, err := test.GetCounterVecValue(metricCompactionObjectsCombined, "0")
-	require.NoError(t, err)
-	require.Equal(t, float64(sharded), combinedEnd-combinedStart)
-}
-
->>>>>>> 50def4ab
 func TestCompactionUpdatesBlocklist(t *testing.T) {
 	tempDir := t.TempDir()
 
@@ -559,85 +259,6 @@
 	assert.Equal(t, 1, len(rw.blocklist.Metas(testTenantID2)))
 }
 
-<<<<<<< HEAD
-=======
-func TestCompactionHonorsBlockStartEndTimes(t *testing.T) {
-
-	testEncodings := []string{v2.VersionString, vparquet.VersionString}
-	for _, enc := range testEncodings {
-		t.Run(enc, func(t *testing.T) {
-			testCompactionHonorsBlockStartEndTimes(t, enc)
-		})
-	}
-}
-
-func testCompactionHonorsBlockStartEndTimes(t *testing.T, targetBlockVersion string) {
-	tempDir := t.TempDir()
-
-	r, w, c, err := New(&Config{
-		Backend: "local",
-		Pool: &pool.Config{
-			MaxWorkers: 10,
-			QueueDepth: 100,
-		},
-		Local: &local.Config{
-			Path: path.Join(tempDir, "traces"),
-		},
-		Block: &common.BlockConfig{
-			IndexDownsampleBytes: 11,
-			BloomFP:              .01,
-			BloomShardSizeBytes:  100_000,
-			Version:              targetBlockVersion,
-			Encoding:             backend.EncNone,
-			IndexPageSizeBytes:   1000,
-			RowGroupSizeBytes:    30_000_000,
-		},
-		WAL: &wal.Config{
-			Filepath:       path.Join(tempDir, "wal"),
-			IngestionSlack: time.Since(time.Unix(0, 0)), // Let us use obvious start/end times below
-		},
-		BlocklistPoll: 0,
-	}, log.NewNopLogger())
-	require.NoError(t, err)
-
-	ctx := context.Background()
-	c.EnableCompaction(ctx, &CompactorConfig{
-		ChunkSizeBytes:          10_000_000,
-		FlushSizeBytes:          10_000_000,
-		MaxCompactionRange:      24 * time.Hour,
-		BlockRetention:          0,
-		CompactedBlockRetention: 0,
-	}, &mockSharder{}, &mockOverrides{})
-
-	r.EnablePolling(&mockJobSharder{})
-
-	cutTestBlockWithTraces(t, w, testTenantID, []testData{
-		{test.ValidTraceID(nil), test.MakeTrace(10, nil), 100, 101},
-		{test.ValidTraceID(nil), test.MakeTrace(10, nil), 102, 103},
-	})
-	cutTestBlockWithTraces(t, w, testTenantID, []testData{
-		{test.ValidTraceID(nil), test.MakeTrace(10, nil), 104, 105},
-		{test.ValidTraceID(nil), test.MakeTrace(10, nil), 106, 107},
-	})
-
-	rw := r.(*readerWriter)
-	rw.pollBlocklist()
-
-	// compact everything
-	err = rw.compact(ctx, rw.blocklist.Metas(testTenantID), testTenantID)
-	require.NoError(t, err)
-
-	time.Sleep(100 * time.Millisecond)
-
-	// New blocklist contains 1 compacted block with min start and max end
-	blocks := rw.blocklist.Metas(testTenantID)
-	require.Equal(t, 1, len(blocks))
-	require.Equal(t, uint8(1), blocks[0].CompactionLevel)
-	require.Equal(t, 100, int(blocks[0].StartTime.Unix()))
-	require.Equal(t, 107, int(blocks[0].EndTime.Unix()))
-}
-
->>>>>>> 50def4ab
 type testData struct {
 	id         common.ID
 	t          *tempopb.Trace
