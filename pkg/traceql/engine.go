--- conflicted
+++ resolved
@@ -55,17 +55,16 @@
 		return nil, err
 	}
 
-<<<<<<< HEAD
 	var mostRecent, ok bool
 	if mostRecent, ok = rootExpr.Hints.GetBool(HintMostRecent, false); !ok {
 		mostRecent = false
-=======
+	}
+
 	if rootExpr.IsNoop() {
 		return &tempopb.SearchResponse{
 			Traces:  nil,
 			Metrics: &tempopb.SearchMetrics{},
 		}, nil
->>>>>>> b7fbc75f
 	}
 
 	fetchSpansRequest.StartTimeUnixNanos = unixSecToNano(searchReq.Start)
