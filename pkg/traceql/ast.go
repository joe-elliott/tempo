package traceql

import (
	"fmt"
	"math"
	"time"
)

type Element interface {
	fmt.Stringer
	validate() error
}

type pipelineElement interface {
	Element
	extractConditions(request *FetchSpansRequest)
	evaluate([]*Spanset) ([]*Spanset, error)
}

type typedExpression interface {
	impliedType() StaticType
}

type RootExpr struct {
	Pipeline Pipeline
}

func newRootExpr(e pipelineElement) *RootExpr {
	p, ok := e.(Pipeline)
	if !ok {
		p = newPipeline(e)
	}

	return &RootExpr{
		Pipeline: p,
	}
}

// **********************
// Pipeline
// **********************

type Pipeline struct {
	Elements []pipelineElement
}

// nolint: revive
func (Pipeline) __scalarExpression() {}

// nolint: revive
func (Pipeline) __spansetExpression() {}

func newPipeline(i ...pipelineElement) Pipeline {
	return Pipeline{
		Elements: i,
	}
}

func (p Pipeline) addItem(i pipelineElement) Pipeline {
	p.Elements = append(p.Elements, i)
	return p
}

func (p Pipeline) impliedType() StaticType {
	if len(p.Elements) == 0 {
		return TypeSpanset
	}

	finalItem := p.Elements[len(p.Elements)-1]
	aggregate, ok := finalItem.(Aggregate)
	if ok {
		return aggregate.impliedType()
	}

	return TypeSpanset
}

func (p Pipeline) extractConditions(req *FetchSpansRequest) {
	for _, element := range p.Elements {
		element.extractConditions(req)
	}
	// TODO this needs to be fine-tuned a bit, e.g. { .foo = "bar" } | by(.namespace), AllConditions can still be true
	if len(p.Elements) > 1 {
		req.AllConditions = false
	}
}

func (p Pipeline) evaluate(input []*Spanset) (result []*Spanset, err error) {
	result = input

	for _, element := range p.Elements {
		result, err = element.evaluate(result)
		if err != nil {
			return nil, err
		}

		if len(result) == 0 {
			return []*Spanset{}, nil
		}
	}

	return result, nil
}

type GroupOperation struct {
	Expression FieldExpression

	groupBuffer map[Static]*Spanset
}

func newGroupOperation(e FieldExpression) GroupOperation {
	return GroupOperation{
		Expression:  e,
		groupBuffer: make(map[Static]*Spanset),
	}
}

func (o GroupOperation) extractConditions(request *FetchSpansRequest) {
	o.Expression.extractConditions(request)
}

type CoalesceOperation struct {
}

func newCoalesceOperation() CoalesceOperation {
	return CoalesceOperation{}
}

func (o CoalesceOperation) extractConditions(request *FetchSpansRequest) {
}

<<<<<<< HEAD
func (CoalesceOperation) evaluate(ss []*Spanset) ([]*Spanset, error) {
	return ss, nil
}

type SelectOperation struct {
	exprs []FieldExpression
}

func newSelectOperation(exprs []FieldExpression) SelectOperation {
	return SelectOperation{
		exprs: exprs,
	}
}

=======
>>>>>>> 7ad15d60
// **********************
// Scalars
// **********************
type ScalarExpression interface {
	//pipelineElement
	Element
	typedExpression
	__scalarExpression()

	extractConditions(request *FetchSpansRequest)
}

type ScalarOperation struct {
	Op  Operator
	LHS ScalarExpression
	RHS ScalarExpression
}

func newScalarOperation(op Operator, lhs ScalarExpression, rhs ScalarExpression) ScalarOperation {
	return ScalarOperation{
		Op:  op,
		LHS: lhs,
		RHS: rhs,
	}
}

// nolint: revive
func (ScalarOperation) __scalarExpression() {}

func (o ScalarOperation) impliedType() StaticType {
	if o.Op.isBoolean() {
		return TypeBoolean
	}

	// remaining operators will be based on the operands
	// opAdd, opSub, opDiv, opMod, opMult
	t := o.LHS.impliedType()
	if t != TypeAttribute {
		return t
	}

	return o.RHS.impliedType()
}

func (o ScalarOperation) extractConditions(request *FetchSpansRequest) {
	o.LHS.extractConditions(request)
	o.RHS.extractConditions(request)
	request.AllConditions = false
}

type Aggregate struct {
	op AggregateOp
	e  FieldExpression
}

func newAggregate(agg AggregateOp, e FieldExpression) Aggregate {
	return Aggregate{
		op: agg,
		e:  e,
	}
}

// nolint: revive
func (Aggregate) __scalarExpression() {}

func (a Aggregate) impliedType() StaticType {
	if a.op == aggregateCount || a.e == nil {
		return TypeInt
	}

	return a.e.impliedType()
}

func (a Aggregate) extractConditions(request *FetchSpansRequest) {
	if a.e != nil {
		a.e.extractConditions(request)
	}
}

// **********************
// Spansets
// **********************
type SpansetExpression interface {
	pipelineElement
	__spansetExpression()
}

type SpansetOperation struct {
	Op  Operator
	LHS SpansetExpression
	RHS SpansetExpression
}

func (o SpansetOperation) extractConditions(request *FetchSpansRequest) {
	o.LHS.extractConditions(request)
	o.RHS.extractConditions(request)
	request.AllConditions = false
}

func newSpansetOperation(op Operator, lhs SpansetExpression, rhs SpansetExpression) SpansetOperation {
	return SpansetOperation{
		Op:  op,
		LHS: lhs,
		RHS: rhs,
	}
}

// nolint: revive
func (SpansetOperation) __spansetExpression() {}

type SpansetFilter struct {
	Expression FieldExpression
}

func newSpansetFilter(e FieldExpression) SpansetFilter {
	return SpansetFilter{
		Expression: e,
	}
}

// nolint: revive
func (SpansetFilter) __spansetExpression() {}

func (f SpansetFilter) evaluate(input []*Spanset) ([]*Spanset, error) {
	var output []*Spanset

	for _, ss := range input {
		if len(ss.Spans) == 0 {
			continue
		}

		var matchingSpans []Span
		for _, s := range ss.Spans {
			result, err := f.Expression.execute(s)
			if err != nil {
				return nil, err
			}

			if result.Type != TypeBoolean {
				continue
			}

			if !result.B {
				continue
			}

			matchingSpans = append(matchingSpans, s)
		}

		if len(matchingSpans) == 0 {
			continue
		}

		matchingSpanset := *ss
		matchingSpanset.Spans = matchingSpans
		output = append(output, &matchingSpanset)
	}

	return output, nil
}

type ScalarFilter struct {
	op  Operator
	lhs ScalarExpression
	rhs ScalarExpression
}

func newScalarFilter(op Operator, lhs ScalarExpression, rhs ScalarExpression) ScalarFilter {
	return ScalarFilter{
		op:  op,
		lhs: lhs,
		rhs: rhs,
	}
}

// nolint: revive
func (ScalarFilter) __spansetExpression() {}

func (f ScalarFilter) extractConditions(request *FetchSpansRequest) {
	f.lhs.extractConditions(request)
	f.rhs.extractConditions(request)
	request.AllConditions = false
}

// **********************
// Expressions
// **********************
type FieldExpression interface {
	Element
	typedExpression

	// referencesSpan returns true if this field expression has any attributes or intrinsics. i.e. it references the span itself
	referencesSpan() bool
	__fieldExpression()

	extractConditions(request *FetchSpansRequest)
	execute(span Span) (Static, error)
}

type BinaryOperation struct {
	Op  Operator
	LHS FieldExpression
	RHS FieldExpression
}

func newBinaryOperation(op Operator, lhs FieldExpression, rhs FieldExpression) BinaryOperation {
	return BinaryOperation{
		Op:  op,
		LHS: lhs,
		RHS: rhs,
	}
}

// nolint: revive
func (BinaryOperation) __fieldExpression() {}

func (o BinaryOperation) impliedType() StaticType {
	if o.Op.isBoolean() {
		return TypeBoolean
	}

	// remaining operators will be based on the operands
	// opAdd, opSub, opDiv, opMod, opMult
	t := o.LHS.impliedType()
	if t != TypeAttribute {
		return t
	}

	return o.RHS.impliedType()
}

func (o BinaryOperation) referencesSpan() bool {
	return o.LHS.referencesSpan() || o.RHS.referencesSpan()
}

type UnaryOperation struct {
	Op         Operator
	Expression FieldExpression
}

func newUnaryOperation(op Operator, e FieldExpression) UnaryOperation {
	return UnaryOperation{
		Op:         op,
		Expression: e,
	}
}

// nolint: revive
func (UnaryOperation) __fieldExpression() {}

func (o UnaryOperation) impliedType() StaticType {
	// both operators (opPower and opNot) will just be based on the operand type
	return o.Expression.impliedType()
}

func (o UnaryOperation) referencesSpan() bool {
	return o.Expression.referencesSpan()
}

// **********************
// Statics
// **********************
type Static struct {
	Type   StaticType
	N      int
	F      float64
	S      string
	B      bool
	D      time.Duration
	Status Status // todo: can we just use the N member for status and kind?
	Kind   Kind
}

// nolint: revive
func (Static) __fieldExpression() {}

// nolint: revive
func (Static) __scalarExpression() {}

func (Static) referencesSpan() bool {
	return false
}

func (s Static) impliedType() StaticType {
	return s.Type
}

func (s Static) Equals(other Static) bool {
	// if they are different number types. compare them as floats. however, if they are the same type just fall through to
	// a normal comparison which should be more efficient
	differentNumberTypes := (s.Type == TypeInt || s.Type == TypeFloat || s.Type == TypeDuration) &&
		(other.Type == TypeInt || other.Type == TypeFloat || other.Type == TypeDuration) &&
		s.Type != other.Type
	if differentNumberTypes {
		return s.asFloat() == other.asFloat()
	}

	eitherIsTypeStatus := (s.Type == TypeStatus && other.Type == TypeInt) || (other.Type == TypeStatus && s.Type == TypeInt)
	if eitherIsTypeStatus {
		if s.Type == TypeStatus {
			return s.Status == Status(other.N)
		}
		return Status(s.N) == other.Status
	}

	// no special cases, just compare directly
	return s == other
}

func (s Static) compare(other *Static) int {
	if s.Type != other.Type {
		if s.asFloat() > other.asFloat() {
			return 1
		} else if s.asFloat() < other.asFloat() {
			return -1
		}

		return 0
	}

	switch s.Type {
	case TypeInt:
		if s.N > other.N {
			return 1
		} else if s.N < other.N {
			return -1
		}
	case TypeFloat:
		if s.F > other.F {
			return 1
		} else if s.F < other.F {
			return -1
		}
	case TypeDuration:
		if s.D > other.D {
			return 1
		} else if s.D < other.D {
			return -1
		}
	case TypeString:
		if s.S > other.S {
			return 1
		} else if s.S < other.S {
			return -1
		}
	case TypeBoolean:
		if s.B && !other.B {
			return 1
		} else if !s.B && other.B {
			return -1
		}
	case TypeStatus:
		if s.Status > other.Status {
			return 1
		} else if s.Status < other.Status {
			return -1
		}
	case TypeKind:
		if s.Kind > other.Kind {
			return 1
		} else if s.Kind < other.Kind {
			return -1
		}
	}

	return 0
}

func (s *Static) sumInto(other Static) {
	switch s.Type {
	case TypeInt:
		s.N += other.N
	case TypeFloat:
		s.F += other.F
	case TypeDuration:
		s.D += other.D
	}
}

func (s Static) divideBy(f float64) Static {
	switch s.Type {
	case TypeInt:
		return NewStaticFloat(float64(s.N) / f) // there's no integer division in traceql
	case TypeFloat:
		return NewStaticFloat(s.F / f)
	case TypeDuration:
		return NewStaticDuration(s.D / time.Duration(f))
	}

	return s
}

func (s Static) asFloat() float64 {
	switch s.Type {
	case TypeInt:
		return float64(s.N)
	case TypeFloat:
		return s.F
	case TypeDuration:
		return float64(s.D.Nanoseconds())
	default:
		return math.NaN()
	}
}

func NewStaticInt(n int) Static {
	return Static{
		Type: TypeInt,
		N:    n,
	}
}

func NewStaticFloat(f float64) Static {
	return Static{
		Type: TypeFloat,
		F:    f,
	}
}

func NewStaticString(s string) Static {
	return Static{
		Type: TypeString,
		S:    s,
	}
}

func NewStaticBool(b bool) Static {
	return Static{
		Type: TypeBoolean,
		B:    b,
	}
}

func NewStaticNil() Static {
	return Static{
		Type: TypeNil,
	}
}

func NewStaticDuration(d time.Duration) Static {
	return Static{
		Type: TypeDuration,
		D:    d,
	}
}

func NewStaticStatus(s Status) Static {
	return Static{
		Type:   TypeStatus,
		Status: s,
	}
}

func NewStaticKind(k Kind) Static {
	return Static{
		Type: TypeKind,
		Kind: k,
	}
}

// **********************
// Attributes
// **********************

type Attribute struct {
	Scope     AttributeScope
	Parent    bool
	Name      string
	Intrinsic Intrinsic
}

// NewAttribute creates a new attribute with the given identifier string.
func NewAttribute(att string) Attribute {
	return Attribute{
		Scope:     AttributeScopeNone,
		Parent:    false,
		Name:      att,
		Intrinsic: IntrinsicNone,
	}
}

// nolint: revive
func (Attribute) __fieldExpression() {}

func (a Attribute) impliedType() StaticType {
	switch a.Intrinsic {
	case IntrinsicDuration:
		return TypeDuration
	case IntrinsicChildCount:
		return TypeInt
	case IntrinsicName:
		return TypeString
	case IntrinsicStatus:
		return TypeStatus
	case IntrinsicKind:
		return TypeKind
	case IntrinsicParent:
		return TypeNil
	}

	return TypeAttribute
}

func (Attribute) referencesSpan() bool {
	return true
}

// NewScopedAttribute creates a new scopedattribute with the given identifier string.
// this handles parent, span, and resource scopes.
func NewScopedAttribute(scope AttributeScope, parent bool, att string) Attribute {
	intrinsic := IntrinsicNone
	// if we are explicitly passed a resource or span scopes then we shouldn't parse for intrinsic
	if scope != AttributeScopeResource && scope != AttributeScopeSpan {
		intrinsic = intrinsicFromString(att)
	}

	return Attribute{
		Scope:     scope,
		Parent:    parent,
		Name:      att,
		Intrinsic: intrinsic,
	}
}

func NewIntrinsic(n Intrinsic) Attribute {
	return Attribute{
		Scope:     AttributeScopeNone,
		Parent:    false,
		Name:      n.String(),
		Intrinsic: n,
	}
}

var _ pipelineElement = (*Pipeline)(nil)
var _ pipelineElement = (*Aggregate)(nil)
var _ pipelineElement = (*SpansetOperation)(nil)
var _ pipelineElement = (*SpansetFilter)(nil)
var _ pipelineElement = (*CoalesceOperation)(nil)
var _ pipelineElement = (*ScalarFilter)(nil)
var _ pipelineElement = (*GroupOperation)(nil)<|MERGE_RESOLUTION|>--- conflicted
+++ resolved
@@ -129,11 +129,6 @@
 func (o CoalesceOperation) extractConditions(request *FetchSpansRequest) {
 }
 
-<<<<<<< HEAD
-func (CoalesceOperation) evaluate(ss []*Spanset) ([]*Spanset, error) {
-	return ss, nil
-}
-
 type SelectOperation struct {
 	exprs []FieldExpression
 }
@@ -144,8 +139,6 @@
 	}
 }
 
-=======
->>>>>>> 7ad15d60
 // **********************
 // Scalars
 // **********************
