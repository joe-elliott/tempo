--- conflicted
+++ resolved
@@ -68,32 +68,7 @@
 	//
 
 	// todo: check bounds
-<<<<<<< HEAD
-
-	// If a dictionary column then ensure at least one matching
-	// value exists in the dictionary
-	dict := page.Dictionary()
-
-	if dict != nil && dict.Len() > 0 {
-		len := dict.Len()
-
-		for i := 0; i < len; i++ {
-			dictionaryEntry := dict.Index(int32(i)).ByteArray()
-			for _, subs := range p.ss {
-				if bytes.Equal(dictionaryEntry, subs) {
-					// At least 1 string present in this page
-					return true
-				}
-			}
-		}
-
-		return false
-	}
-
-	return true
-=======
 	return p.helper.keepPage(page, p.KeepValue)
->>>>>>> 1e337fa3
 }
 
 // RegexInPredicate checks for match against any of the given regexs.
