--- conflicted
+++ resolved
@@ -59,13 +59,9 @@
 			},
 			SLO: testSLOcfg,
 		},
-<<<<<<< HEAD
-	}, nil, nil, nil, log.NewNopLogger(), nil)
+	}, nil, nil, nil, "", log.NewNopLogger(), nil)
 	assert.EqualError(t, err, "frontend query shards should be between 2 and 100000 (both inclusive)")
-=======
-	}, nil, nil, nil, "", log.NewNopLogger(), nil)
-	assert.EqualError(t, err, "frontend query shards should be between 2 and 256 (both inclusive)")
->>>>>>> 71577bb7
+
 	assert.Nil(t, f)
 
 	f, err = New(Config{
@@ -80,13 +76,8 @@
 			},
 			SLO: testSLOcfg,
 		},
-<<<<<<< HEAD
-	}, nil, nil, nil, log.NewNopLogger(), nil)
+	}, nil, nil, nil, "", log.NewNopLogger(), nil)
 	assert.EqualError(t, err, "frontend query shards should be between 2 and 100000 (both inclusive)")
-=======
-	}, nil, nil, nil, "", log.NewNopLogger(), nil)
-	assert.EqualError(t, err, "frontend query shards should be between 2 and 256 (both inclusive)")
->>>>>>> 71577bb7
 	assert.Nil(t, f)
 
 	f, err = New(Config{
