package frontend

import (
	"context"
	"errors"
	"fmt"
	"io"
	"net/http"
	"strings"
	"time"

	"github.com/grafana/dskit/flagext"

	"github.com/go-kit/log"
	"github.com/go-kit/log/level"
	"github.com/grafana/dskit/httpgrpc"
	"github.com/grafana/dskit/user"
	"github.com/opentracing/opentracing-go"

	"github.com/grafana/tempo/pkg/util/tracing"
)

const (
	// StatusClientClosedRequest is the status code for when a client request cancellation of an http request
	StatusClientClosedRequest = 499
	// nil response in ServeHTTP
	NilResponseError = "nil resp in ServeHTTP"
)

var (
	errCanceled              = httpgrpc.Errorf(StatusClientClosedRequest, context.Canceled.Error())
	errDeadlineExceeded      = httpgrpc.Errorf(http.StatusGatewayTimeout, context.DeadlineExceeded.Error())
	errRequestEntityTooLarge = httpgrpc.Errorf(http.StatusRequestEntityTooLarge, "http: request body too large")
)

type (
	handlerPostHook func(resp *http.Response, tenant string, bytesProcessed uint64, latency time.Duration, err error)
)

// handler exists to wrap a roundtripper with an HTTP handler. It wraps all
// frontend endpoints and should only contain functionality that is common to all.
type handler struct {
<<<<<<< HEAD
	roundTripper http.RoundTripper
	logger       log.Logger
	post         handlerPostHook
}

// newHandler creates a handler
func newHandler(rt http.RoundTripper, post handlerPostHook, logger log.Logger) http.Handler {
	return &handler{
		roundTripper: rt,
		logger:       logger,
		post:         post,
=======
	roundTripper           http.RoundTripper
	logger                 log.Logger
	post                   handlerPostHook
	pre                    handlerPreHook
	logQueryRequestHeaders flagext.StringSliceCSV
}

// newHandler creates a handler
func newHandler(LogQueryRequestHeaders flagext.StringSliceCSV, rt http.RoundTripper, post handlerPostHook, pre handlerPreHook, logger log.Logger) http.Handler {
	return &handler{
		logQueryRequestHeaders: LogQueryRequestHeaders,
		roundTripper:           rt,
		logger:                 logger,
		post:                   post,
		pre:                    pre,
>>>>>>> 3bb0c2c4
	}
}

// ServeHTTP implements http.Handler
func (f *handler) ServeHTTP(w http.ResponseWriter, r *http.Request) {
	defer func() {
		_ = r.Body.Close()
	}()

	ctx := r.Context()
	start := time.Now()
	orgID, _ := user.ExtractOrgID(ctx)
	traceID, _ := tracing.ExtractTraceID(ctx)

	// add orgid to existing spans
	span := opentracing.SpanFromContext(r.Context())
	if span != nil {
		span.SetTag("orgID", orgID)
	}

	resp, err := f.roundTripper.RoundTrip(r)
	elapsed := time.Since(start)
	if f.post != nil {
		f.post(resp, orgID, 0, elapsed, err)
	}

	logMessage := []interface{}{
		"tenant", orgID,
		"method", r.Method,
		"traceID", traceID,
		"url", r.URL.RequestURI(),
		"duration", elapsed.String(),
	}
	if len(f.logQueryRequestHeaders) != 0 {
		logMessage = append(logMessage, formatRequestHeaders(&r.Header, f.logQueryRequestHeaders)...)
	}

	if err != nil {
		statusCode := http.StatusInternalServerError
		err = writeError(w, err)
		logMessage = append(
			logMessage,
			"status", statusCode,
			"err", err.Error(),
			"response_size", 0,
		)
		level.Info(f.logger).Log(logMessage...)
		return
	}

	if resp == nil {
		statusCode := http.StatusInternalServerError
		err = writeError(w, errors.New(NilResponseError))
		logMessage = append(
			logMessage,
			"status", statusCode,
			"err", err.Error(),
			"response_size", 0,
		)
		level.Info(f.logger).Log(logMessage...)
		return
	}

	// write headers, status code and body
	copyHeader(w.Header(), resp.Header)
	w.WriteHeader(resp.StatusCode)
	if resp.Body != nil {
		_, _ = io.Copy(w, resp.Body)
	}

	// request/response logging
	var contentLength int64
	var statusCode int
	if httpResp, ok := httpgrpc.HTTPResponseFromError(err); ok {
		statusCode = int(httpResp.Code)
		contentLength = int64(len(httpResp.Body))
	} else {
		statusCode = resp.StatusCode
		contentLength = resp.ContentLength
	}

	logMessage = append(
		logMessage,
		"response_size", contentLength,
		"status", statusCode,
	)
	level.Info(f.logger).Log(logMessage...)
}

func formatRequestHeaders(h *http.Header, headersToLog []string) (fields []interface{}) {
	for _, s := range headersToLog {
		if v := h.Get(s); v != "" {
			fields = append(fields, fmt.Sprintf("header_%s", strings.ReplaceAll(strings.ToLower(s), "-", "_")), v)
		}
	}
	return fields
}

func copyHeader(dst, src http.Header) {
	for k, vv := range src {
		for _, v := range vv {
			dst.Add(k, v)
		}
	}
}

// writeError handles writing errors to the http.ResponseWriter. It uses dskit's
// httpgrpc.WriteError() to handle httpgrc errors. The handler handles all incoming HTTP requests
// to the query frontend which then distributes them via httpgrpc to the queriers. As a result
// httpgrpc errors can bubble up to here and should be translated to http errors. It returns
// httpgrpc error.
func writeError(w http.ResponseWriter, err error) error {
	if errors.Is(err, context.Canceled) {
		err = errCanceled
	} else if errors.Is(err, context.DeadlineExceeded) {
		err = errDeadlineExceeded
	} else if isRequestBodyTooLarge(err) {
		err = errRequestEntityTooLarge
	}
	httpgrpc.WriteError(w, err)
	return err
}

// isRequestBodyTooLarge returns true if the error is "http: request body too large".
func isRequestBodyTooLarge(err error) bool {
	return err != nil && strings.Contains(err.Error(), "http: request body too large")
}<|MERGE_RESOLUTION|>--- conflicted
+++ resolved
@@ -40,35 +40,19 @@
 // handler exists to wrap a roundtripper with an HTTP handler. It wraps all
 // frontend endpoints and should only contain functionality that is common to all.
 type handler struct {
-<<<<<<< HEAD
-	roundTripper http.RoundTripper
-	logger       log.Logger
-	post         handlerPostHook
-}
-
-// newHandler creates a handler
-func newHandler(rt http.RoundTripper, post handlerPostHook, logger log.Logger) http.Handler {
-	return &handler{
-		roundTripper: rt,
-		logger:       logger,
-		post:         post,
-=======
 	roundTripper           http.RoundTripper
 	logger                 log.Logger
 	post                   handlerPostHook
-	pre                    handlerPreHook
 	logQueryRequestHeaders flagext.StringSliceCSV
 }
 
 // newHandler creates a handler
-func newHandler(LogQueryRequestHeaders flagext.StringSliceCSV, rt http.RoundTripper, post handlerPostHook, pre handlerPreHook, logger log.Logger) http.Handler {
+func newHandler(LogQueryRequestHeaders flagext.StringSliceCSV, rt http.RoundTripper, post handlerPostHook, logger log.Logger) http.Handler {
 	return &handler{
 		logQueryRequestHeaders: LogQueryRequestHeaders,
 		roundTripper:           rt,
 		logger:                 logger,
 		post:                   post,
-		pre:                    pre,
->>>>>>> 3bb0c2c4
 	}
 }
 
