package frontend

import (
	"context"
	"fmt"
	"io"
	"math"
	"net/http"
	"net/http/httptest"
	"net/url"
	"sort"
	"strconv"
	"strings"
	"testing"
	"time"

	"github.com/go-kit/log"
	"github.com/gogo/protobuf/jsonpb"
	"github.com/google/uuid"
	"github.com/grafana/dskit/user"
	"github.com/prometheus/client_golang/prometheus"
	"github.com/prometheus/common/model"
	"github.com/stretchr/testify/assert"
	"github.com/stretchr/testify/require"

	"github.com/grafana/tempo/modules/frontend/combiner"
	"github.com/grafana/tempo/modules/frontend/pipeline"
	"github.com/grafana/tempo/modules/overrides"
	"github.com/grafana/tempo/pkg/api"
	"github.com/grafana/tempo/pkg/tempopb"
	"github.com/grafana/tempo/pkg/traceql"
	"github.com/grafana/tempo/tempodb"
	"github.com/grafana/tempo/tempodb/backend"
	"github.com/grafana/tempo/tempodb/blocklist"
	"github.com/grafana/tempo/tempodb/encoding/common"
)

var _ tempodb.Reader = (*mockReader)(nil)

// implements tempodb.Reader interface
type mockReader struct {
	metas []*backend.BlockMeta
}

func (m *mockReader) SearchTags(context.Context, *backend.BlockMeta, string, common.SearchOptions) (*tempopb.SearchTagsV2Response, error) {
	return nil, nil
}

func (m *mockReader) SearchTagValues(context.Context, *backend.BlockMeta, string, common.SearchOptions) (*tempopb.SearchTagValuesResponse, error) {
	return nil, nil
}

func (m *mockReader) SearchTagValuesV2(context.Context, *backend.BlockMeta, *tempopb.SearchTagValuesRequest, common.SearchOptions) (*tempopb.SearchTagValuesV2Response, error) {
	return nil, nil
}

func (m *mockReader) FetchTagValues(context.Context, *backend.BlockMeta, traceql.FetchTagValuesRequest, traceql.FetchTagValuesCallback, common.MetricsCallback, common.SearchOptions) error {
	return nil
}

func (m *mockReader) Find(context.Context, string, common.ID, string, string, int64, int64, common.SearchOptions) ([]*tempopb.Trace, []error, error) {
	return nil, nil, nil
}

func (m *mockReader) BlockMetas(string) []*backend.BlockMeta {
	return m.metas
}

func (m *mockReader) Search(context.Context, *backend.BlockMeta, *tempopb.SearchRequest, common.SearchOptions) (*tempopb.SearchResponse, error) {
	return nil, nil
}

func (m *mockReader) Fetch(context.Context, *backend.BlockMeta, traceql.FetchSpansRequest, common.SearchOptions) (traceql.FetchSpansResponse, error) {
	return traceql.FetchSpansResponse{}, nil
}

func (m *mockReader) FetchTagNames(context.Context, *backend.BlockMeta, traceql.FetchTagsRequest, traceql.FetchTagsCallback, common.MetricsCallback, common.SearchOptions) error {
	return nil
}

func (m *mockReader) EnablePolling(context.Context, blocklist.JobSharder) {}
func (m *mockReader) Shutdown()                                           {}

//nolint:all deprecated

func TestBuildBackendRequests(t *testing.T) {
	tests := []struct {
		targetBytesPerRequest int
		metas                 []*backend.BlockMeta
		expectedURIs          []string
	}{
		{
			expectedURIs: []string{},
		},
		// block with no size
		{
			metas: []*backend.BlockMeta{
				{
					BlockID: backend.MustParse("00000000-0000-0000-0000-000000000000"),
				},
			},
			expectedURIs: []string{},
		},
		// block with no records
		{
			metas: []*backend.BlockMeta{
				{
					Size_:   1000,
					BlockID: backend.MustParse("00000000-0000-0000-0000-000000000000"),
				},
			},
			expectedURIs: []string{},
		},
		// meta.json fields
		{
			targetBytesPerRequest: 1000,
			metas: []*backend.BlockMeta{
				{
					Size_:         1000,
					TotalRecords:  100,
					BlockID:       backend.MustParse("00000000-0000-0000-0000-000000000000"),
					DataEncoding:  "json",
					Encoding:      backend.EncGZIP,
					IndexPageSize: 13,
					Version:       "glarg",
				},
			},
			expectedURIs: []string{
				"/querier?blockID=00000000-0000-0000-0000-000000000000&dataEncoding=json&encoding=gzip&end=20&footerSize=0&indexPageSize=13&k=test&pagesToSearch=100&size=1000&start=10&startPage=0&totalRecords=100&v=test&version=glarg",
			},
		},
		// meta.json with dedicated columns
		{
			targetBytesPerRequest: 1000,
			metas: []*backend.BlockMeta{
				{
					Size_:         1000,
					TotalRecords:  10,
					BlockID:       backend.MustParse("00000000-0000-0000-0000-000000000000"),
					Encoding:      backend.EncNone,
					IndexPageSize: 13,
					Version:       "vParquet3",
					DedicatedColumns: backend.DedicatedColumns{
						{Scope: "span", Name: "net.sock.host.addr", Type: "string"},
					},
				},
			},
			expectedURIs: []string{
				"/querier?blockID=00000000-0000-0000-0000-000000000000&dataEncoding=&dc=%5B%7B%22name%22%3A%22net.sock.host.addr%22%7D%5D&encoding=none&end=20&footerSize=0&indexPageSize=13&k=test&pagesToSearch=10&size=1000&start=10&startPage=0&totalRecords=10&v=test&version=vParquet3",
			},
		},
		// bytes/per request is too small for the page size
		{
			targetBytesPerRequest: 1,
			metas: []*backend.BlockMeta{
				{
					Size_:        1000,
					TotalRecords: 3,
					BlockID:      backend.MustParse("00000000-0000-0000-0000-000000000000"),
				},
			},
			expectedURIs: []string{
				"/querier?blockID=00000000-0000-0000-0000-000000000000&dataEncoding=&encoding=none&end=20&footerSize=0&indexPageSize=0&k=test&pagesToSearch=1&size=1000&start=10&startPage=0&totalRecords=3&v=test&version=",
				"/querier?blockID=00000000-0000-0000-0000-000000000000&dataEncoding=&encoding=none&end=20&footerSize=0&indexPageSize=0&k=test&pagesToSearch=1&size=1000&start=10&startPage=1&totalRecords=3&v=test&version=",
				"/querier?blockID=00000000-0000-0000-0000-000000000000&dataEncoding=&encoding=none&end=20&footerSize=0&indexPageSize=0&k=test&pagesToSearch=1&size=1000&start=10&startPage=2&totalRecords=3&v=test&version=",
			},
		},
		// 100 pages, 10 bytes per page, 1k allowed per request
		{
			targetBytesPerRequest: 1000,
			metas: []*backend.BlockMeta{
				{
					Size_:        1000,
					TotalRecords: 100,
					BlockID:      backend.MustParse("00000000-0000-0000-0000-000000000000"),
				},
			},
			expectedURIs: []string{
				"/querier?blockID=00000000-0000-0000-0000-000000000000&dataEncoding=&encoding=none&end=20&footerSize=0&indexPageSize=0&k=test&pagesToSearch=100&size=1000&start=10&startPage=0&totalRecords=100&v=test&version=",
			},
		},
		// 100 pages, 10 bytes per page, 900 allowed per request
		{
			targetBytesPerRequest: 900,
			metas: []*backend.BlockMeta{
				{
					Size_:        1000,
					TotalRecords: 100,
					BlockID:      backend.MustParse("00000000-0000-0000-0000-000000000000"),
				},
			},
			expectedURIs: []string{
				"/querier?blockID=00000000-0000-0000-0000-000000000000&dataEncoding=&encoding=none&end=20&footerSize=0&indexPageSize=0&k=test&pagesToSearch=90&size=1000&start=10&startPage=0&totalRecords=100&v=test&version=",
				"/querier?blockID=00000000-0000-0000-0000-000000000000&dataEncoding=&encoding=none&end=20&footerSize=0&indexPageSize=0&k=test&pagesToSearch=90&size=1000&start=10&startPage=90&totalRecords=100&v=test&version=",
			},
		},
		// two blocks
		{
			targetBytesPerRequest: 900,
			metas: []*backend.BlockMeta{
				{
					Size_:        1000,
					TotalRecords: 100,
					BlockID:      backend.MustParse("00000000-0000-0000-0000-000000000000"),
				},
				{
					Size_:        1000,
					TotalRecords: 200,
					BlockID:      backend.MustParse("00000000-0000-0000-0000-000000000001"),
				},
			},
			expectedURIs: []string{
				"/querier?blockID=00000000-0000-0000-0000-000000000000&dataEncoding=&encoding=none&end=20&footerSize=0&indexPageSize=0&k=test&pagesToSearch=90&size=1000&start=10&startPage=0&totalRecords=100&v=test&version=",
				"/querier?blockID=00000000-0000-0000-0000-000000000000&dataEncoding=&encoding=none&end=20&footerSize=0&indexPageSize=0&k=test&pagesToSearch=90&size=1000&start=10&startPage=90&totalRecords=100&v=test&version=",
				"/querier?blockID=00000000-0000-0000-0000-000000000001&dataEncoding=&encoding=none&end=20&footerSize=0&indexPageSize=0&k=test&pagesToSearch=180&size=1000&start=10&startPage=0&totalRecords=200&v=test&version=",
				"/querier?blockID=00000000-0000-0000-0000-000000000001&dataEncoding=&encoding=none&end=20&footerSize=0&indexPageSize=0&k=test&pagesToSearch=180&size=1000&start=10&startPage=180&totalRecords=200&v=test&version=",
			},
		},
	}

	for _, tc := range tests {
		req := httptest.NewRequest("GET", "/?k=test&v=test&start=10&end=20", nil)
		searchReq, err := api.ParseSearchRequest(req)
		require.NoError(t, err)

		ctx, cancelCause := context.WithCancelCause(context.Background())
		reqCh := make(chan pipeline.Request)
		iterFn := backendJobsFunc(tc.metas, tc.targetBytesPerRequest, maxSearchShards, math.MaxUint32)

		go func() {
			buildBackendRequests(ctx, "test", pipeline.NewHTTPRequest(req), searchReq, iterFn, reqCh, cancelCause)
		}()

		actualURIs := []string{}
		for r := range reqCh {
			if r != nil {
				actualURIs = append(actualURIs, r.HTTPRequest().RequestURI)
			}
		}

		assert.NoError(t, ctx.Err())

		urisEqual(t, tc.expectedURIs, actualURIs)
	}
}

func TestBackendRequests(t *testing.T) {
	bm := backend.NewBlockMeta("test", uuid.New(), "wdwad", backend.EncGZIP, "asdf")
	bm.StartTime = time.Unix(100, 0)
	bm.EndTime = time.Unix(200, 0)
	bm.Size_ = defaultTargetBytesPerRequest * 2
	bm.TotalRecords = 2

	s := &asyncSearchSharder{
		cfg:    SearchSharderConfig{},
		reader: &mockReader{metas: []*backend.BlockMeta{bm}},
	}

	tests := []struct {
		name               string
		request            string
		expectedReqsURIs   []string
		expectedJobs       int
		expectedBlocks     int
		expectedBlockBytes uint64
	}{
		{
			name:    "start and end same as block",
			request: "/?tags=foo%3Dbar&minDuration=10ms&maxDuration=30ms&limit=50&start=100&end=200",
			expectedReqsURIs: []string{
				"/querier?blockID=" + bm.BlockID.String() + "&dataEncoding=asdf&encoding=gzip&end=200&footerSize=0&indexPageSize=0&limit=50&maxDuration=30ms&minDuration=10ms&pagesToSearch=1&size=209715200&start=100&startPage=0&tags=foo%3Dbar&totalRecords=2&version=wdwad",
				"/querier?blockID=" + bm.BlockID.String() + "&dataEncoding=asdf&encoding=gzip&end=200&footerSize=0&indexPageSize=0&limit=50&maxDuration=30ms&minDuration=10ms&pagesToSearch=1&size=209715200&start=100&startPage=1&tags=foo%3Dbar&totalRecords=2&version=wdwad",
			},
			expectedJobs:       2,
			expectedBlocks:     1,
			expectedBlockBytes: defaultTargetBytesPerRequest * 2,
		},
		{
			name:    "start and end in block",
			request: "/?tags=foo%3Dbar&minDuration=10ms&maxDuration=30ms&limit=50&start=110&end=150",
			expectedReqsURIs: []string{
				"/querier?blockID=" + bm.BlockID.String() + "&dataEncoding=asdf&encoding=gzip&end=150&footerSize=0&indexPageSize=0&limit=50&maxDuration=30ms&minDuration=10ms&pagesToSearch=1&size=209715200&start=110&startPage=0&tags=foo%3Dbar&totalRecords=2&version=wdwad",
				"/querier?blockID=" + bm.BlockID.String() + "&dataEncoding=asdf&encoding=gzip&end=150&footerSize=0&indexPageSize=0&limit=50&maxDuration=30ms&minDuration=10ms&pagesToSearch=1&size=209715200&start=110&startPage=1&tags=foo%3Dbar&totalRecords=2&version=wdwad",
			},
			expectedJobs:       2,
			expectedBlocks:     1,
			expectedBlockBytes: defaultTargetBytesPerRequest * 2,
		},
		{
			name:             "start and end out of block",
			request:          "/?tags=foo%3Dbar&minDuration=10ms&maxDuration=30ms&limit=50&start=10&end=20",
			expectedReqsURIs: make([]string, 0),
		},
		{
			name:             "no start and end",
			request:          "/?tags=foo%3Dbar&minDuration=10ms&maxDuration=30ms&limit=50",
			expectedReqsURIs: make([]string, 0),
		},
		{
			name:             "only tags",
			request:          "/?tags=foo%3Dbar",
			expectedReqsURIs: make([]string, 0),
		},
		{
			name:             "no params",
			request:          "/",
			expectedReqsURIs: make([]string, 0),
		},
	}
	for _, tc := range tests {
		t.Run(tc.name, func(t *testing.T) {
			r := httptest.NewRequest("GET", tc.request, nil)
			searchReq, err := api.ParseSearchRequest(r)
			require.NoError(t, err)

			stopCh := make(chan struct{})
			defer close(stopCh)
			reqCh := make(chan pipeline.Request)

			ctx, cancelCause := context.WithCancelCause(context.Background())
			pipelineRequest := pipeline.NewHTTPRequest(r)
			searchJobResponse := s.backendRequests(ctx, "test", pipelineRequest, searchReq, &combiner.SearchJobResponse{}, reqCh, cancelCause)
			require.Equal(t, tc.expectedJobs, searchJobResponse.TotalJobs)
			require.Equal(t, tc.expectedBlocks, searchJobResponse.TotalBlocks)
			require.Equal(t, tc.expectedBlockBytes, searchJobResponse.TotalBytes)

			actualReqURIs := []string{}
			for r := range reqCh {
				if r != nil {
					actualReqURIs = append(actualReqURIs, r.HTTPRequest().RequestURI)
				}
			}
			require.NoError(t, ctx.Err())
			urisEqual(t, tc.expectedReqsURIs, actualReqURIs)
		})
	}
}

func TestIngesterRequests(t *testing.T) {
	nownow := time.Now()

	now := int(time.Now().Unix())

	ago := func(d string) int {
		duration, err := time.ParseDuration(d)
		require.NoError(t, err)
		return int(nownow.Add(-duration).Unix())
	}
	tenMinutesAgo := int(time.Now().Add(-10 * time.Minute).Unix())
	fifteenMinutesAgo := int(time.Now().Add(-15 * time.Minute).Unix())
	twentyMinutesAgo := int(time.Now().Add(-20 * time.Minute).Unix())

	tests := []struct {
		request             string
		queryIngestersUntil time.Duration
		ingesterShards      int
		expectedURI         []string
		expectedError       error
	}{
		// start/end is outside queryIngestersUntil
		{
			request:             "/?tags=foo%3Dbar&minDuration=10ms&maxDuration=30ms&limit=50&start=10&end=20",
			queryIngestersUntil: 10 * time.Minute,
			expectedURI:         []string{},
			ingesterShards:      1,
		},
		// start/end is inside queryBackendAfter
		{
			request:             "/?tags=foo%3Dbar&minDuration=10ms&maxDuration=30ms&limit=50&start=" + strconv.Itoa(tenMinutesAgo) + "&end=" + strconv.Itoa(now),
			queryIngestersUntil: 30 * time.Minute,
			expectedURI:         []string{"/querier?end=" + strconv.Itoa(now) + "&limit=50&maxDuration=30ms&minDuration=10ms&spss=3&start=" + strconv.Itoa(tenMinutesAgo) + "&tags=foo%3Dbar"},
			ingesterShards:      1,
		},
		// backendAfter/ingsetersUntil = 0 results in no ingester query
		{
			request:             "/?tags=foo%3Dbar&minDuration=10ms&maxDuration=30ms&limit=50&start=" + strconv.Itoa(tenMinutesAgo) + "&end=" + strconv.Itoa(now),
			queryIngestersUntil: 0,
			expectedURI:         []string{},
			ingesterShards:      1,
		},
		// start/end = 20 - 10 mins ago - break across query ingesters until
		//  ingester start/End = 15 - 10 mins ago
		{
			request:             "/?tags=foo%3Dbar&minDuration=10ms&maxDuration=30ms&limit=50&start=" + strconv.Itoa(twentyMinutesAgo) + "&end=" + strconv.Itoa(tenMinutesAgo),
			queryIngestersUntil: 15 * time.Minute,
			expectedURI:         []string{"/querier?end=" + strconv.Itoa(tenMinutesAgo) + "&limit=50&maxDuration=30ms&minDuration=10ms&spss=3&start=" + strconv.Itoa(fifteenMinutesAgo) + "&tags=foo%3Dbar"},
			ingesterShards:      1,
		},
		// start/end = 10 - now mins ago - break across query backend after
		//  ingester start/End = 10 - now mins ago
		//  backend start/End = 15 - 10 mins ago
		{
			request:             "/?tags=foo%3Dbar&minDuration=10ms&maxDuration=30ms&limit=50&start=" + strconv.Itoa(tenMinutesAgo) + "&end=" + strconv.Itoa(now),
			queryIngestersUntil: 15 * time.Minute,
			expectedURI:         []string{"/querier?end=" + strconv.Itoa(now) + "&limit=50&maxDuration=30ms&minDuration=10ms&spss=3&start=" + strconv.Itoa(tenMinutesAgo) + "&tags=foo%3Dbar"},
			ingesterShards:      1,
		},
		// start/end = 20 - now mins ago - break across both query ingesters until and backend after
		//  ingester start/End = 15 - now mins ago
		//  backend start/End = 20 - 5 mins ago
		{
			request:             "/?tags=foo%3Dbar&minDuration=10ms&maxDuration=30ms&limit=50&start=" + strconv.Itoa(twentyMinutesAgo) + "&end=" + strconv.Itoa(now),
			queryIngestersUntil: 15 * time.Minute,
			expectedURI:         []string{"/querier?end=" + strconv.Itoa(now) + "&limit=50&maxDuration=30ms&minDuration=10ms&spss=3&start=" + strconv.Itoa(fifteenMinutesAgo) + "&tags=foo%3Dbar"},
			ingesterShards:      1,
		},
		{
			request:             "/?tags=foo%3Dbar&minDuration=10ms&maxDuration=30ms&limit=50",
			queryIngestersUntil: 15 * time.Minute,
			expectedURI:         []string{"/querier?end=0&limit=50&maxDuration=30ms&minDuration=10ms&spss=3&start=0&tags=foo%3Dbar"},
			ingesterShards:      1,
		},
		{
			request:             "/?limit=50",
			queryIngestersUntil: 15 * time.Minute,
			expectedURI:         []string{"/querier?end=0&limit=50&spss=3&start=0"},
			ingesterShards:      1,
		},
		// start/end = 20 - 10 mins ago - break across query ingesters until
		//  ingester start/End = 15 - 10 mins ago -- 5 minutes split in 2 shards.
		{
			request:             "/?tags=foo%3Dbar&minDuration=12ms&maxDuration=30ms&limit=50&start=" + strconv.Itoa(ago("20m")) + "&end=" + strconv.Itoa(ago("10m")),
			queryIngestersUntil: 15 * time.Minute,
			expectedURI: []string{
				"/querier?end=" + strconv.Itoa(ago("12.5m")) + "&limit=50&maxDuration=30ms&minDuration=12ms&spss=3&start=" + strconv.Itoa(ago("15m")) + "&tags=foo%3Dbar",
				"/querier?end=" + strconv.Itoa(ago("10m")) + "&limit=50&maxDuration=30ms&minDuration=12ms&spss=3&start=" + strconv.Itoa(ago("12.5m")) + "&tags=foo%3Dbar",
			},
			ingesterShards: 2,
		},
		// start/end when entirely within the ingester search window when split across 3 shards.
		{
			request:             "/?tags=foo%3Dbar&minDuration=11ms&maxDuration=30ms&limit=50&start=" + strconv.Itoa(ago("15m")) + "&end=" + strconv.Itoa(ago("0s")),
			queryIngestersUntil: 15 * time.Minute,
			expectedURI: []string{
				"/querier?end=" + strconv.Itoa(ago("10m")) + "&limit=50&maxDuration=30ms&minDuration=11ms&spss=3&start=" + strconv.Itoa(ago("15m")) + "&tags=foo%3Dbar",
				"/querier?end=" + strconv.Itoa(ago("5m")) + "&limit=50&maxDuration=30ms&minDuration=11ms&spss=3&start=" + strconv.Itoa(ago("10m")) + "&tags=foo%3Dbar",
				"/querier?end=" + strconv.Itoa(now) + "&limit=50&maxDuration=30ms&minDuration=11ms&spss=3&start=" + strconv.Itoa(ago("5m")) + "&tags=foo%3Dbar",
			},
			ingesterShards: 3,
		},
		// start/end when entirely within ingeste search window, but check that we don't shard too much.
		{
			request:             "/?tags=foo%3Dbar&minDuration=11ms&maxDuration=30ms&limit=50&start=" + strconv.Itoa(ago("15m")) + "&end=" + strconv.Itoa(ago("0s")),
			queryIngestersUntil: 5*time.Minute + 10*time.Second,
			expectedURI: []string{
				"/querier?end=" + strconv.Itoa(ago("4m10s")) + "&limit=50&maxDuration=30ms&minDuration=11ms&spss=3&start=" + strconv.Itoa(ago("5m10s")) + "&tags=foo%3Dbar",
				"/querier?end=" + strconv.Itoa(ago("3m10s")) + "&limit=50&maxDuration=30ms&minDuration=11ms&spss=3&start=" + strconv.Itoa(ago("4m10s")) + "&tags=foo%3Dbar",
				"/querier?end=" + strconv.Itoa(ago("2m10s")) + "&limit=50&maxDuration=30ms&minDuration=11ms&spss=3&start=" + strconv.Itoa(ago("3m10s")) + "&tags=foo%3Dbar",
				"/querier?end=" + strconv.Itoa(ago("1m10s")) + "&limit=50&maxDuration=30ms&minDuration=11ms&spss=3&start=" + strconv.Itoa(ago("2m10s")) + "&tags=foo%3Dbar",
				"/querier?end=" + strconv.Itoa(ago("10s")) + "&limit=50&maxDuration=30ms&minDuration=11ms&spss=3&start=" + strconv.Itoa(ago("1m10s")) + "&tags=foo%3Dbar",
				"/querier?end=" + strconv.Itoa(now) + "&limit=50&maxDuration=30ms&minDuration=11ms&spss=3&start=" + strconv.Itoa(ago("10s")) + "&tags=foo%3Dbar",
			},
			ingesterShards: 6,
		},
		// start/end when entirely within ingeste search window, but check that we don't shard too much with a large number of shards for a small window.
		{
			request:             "/?tags=foo%3Dbar&minDuration=11ms&maxDuration=30ms&limit=50&start=" + strconv.Itoa(ago("15m")) + "&end=" + strconv.Itoa(ago("0s")),
			queryIngestersUntil: 5 * time.Minute,
			expectedURI: []string{
				"/querier?end=" + strconv.Itoa(ago("4m")) + "&limit=50&maxDuration=30ms&minDuration=11ms&spss=3&start=" + strconv.Itoa(ago("5m")) + "&tags=foo%3Dbar",
				"/querier?end=" + strconv.Itoa(ago("3m")) + "&limit=50&maxDuration=30ms&minDuration=11ms&spss=3&start=" + strconv.Itoa(ago("4m")) + "&tags=foo%3Dbar",
				"/querier?end=" + strconv.Itoa(ago("2m")) + "&limit=50&maxDuration=30ms&minDuration=11ms&spss=3&start=" + strconv.Itoa(ago("3m")) + "&tags=foo%3Dbar",
				"/querier?end=" + strconv.Itoa(ago("1m")) + "&limit=50&maxDuration=30ms&minDuration=11ms&spss=3&start=" + strconv.Itoa(ago("2m")) + "&tags=foo%3Dbar",
				"/querier?end=" + strconv.Itoa(now) + "&limit=50&maxDuration=30ms&minDuration=11ms&spss=3&start=" + strconv.Itoa(ago("1m")) + "&tags=foo%3Dbar",
			},
			ingesterShards: 30,
		},
		{
			request:             "/?tags=foo%3Dbar&minDuration=11ms&maxDuration=30ms&limit=50&start=" + strconv.Itoa(ago("15m")) + "&end=" + strconv.Itoa(ago("0s")),
			queryIngestersUntil: 350 * time.Second,
			expectedURI: []string{
				"/querier?end=" + strconv.Itoa(ago("3m54s")) + "&limit=50&maxDuration=30ms&minDuration=11ms&spss=3&start=" + strconv.Itoa(ago("5m50s")) + "&tags=foo%3Dbar",
				"/querier?end=" + strconv.Itoa(ago("1m58s")) + "&limit=50&maxDuration=30ms&minDuration=11ms&spss=3&start=" + strconv.Itoa(ago("3m54s")) + "&tags=foo%3Dbar",
				"/querier?end=" + strconv.Itoa(now) + "&limit=50&maxDuration=30ms&minDuration=11ms&spss=3&start=" + strconv.Itoa(ago("1m58s")) + "&tags=foo%3Dbar",
			},
			ingesterShards: 3,
		},
	}

	for i, tc := range tests {
		t.Logf("test case %d", i)
		require.Greater(t, tc.ingesterShards, 0)
		s := &asyncSearchSharder{
			cfg: SearchSharderConfig{
				QueryIngestersUntil: tc.queryIngestersUntil,
				IngesterShards:      tc.ingesterShards,
			},
		}
		req := httptest.NewRequest("GET", tc.request, nil)

		searchReq, err := api.ParseSearchRequest(req)
		require.NoError(t, err)

		reqChan := make(chan pipeline.Request, tc.ingesterShards)
		defer close(reqChan)

		pr := pipeline.NewHTTPRequest(req)
		pr.SetWeight(2)
<<<<<<< HEAD
		actualSearchResponse, err := s.ingesterRequests(context.Background(), "test", pr, *searchReq, reqChan)
=======
		err = s.ingesterRequests("test", pr, *searchReq, reqChan)
>>>>>>> 3449ef6a
		if tc.expectedError != nil {
			require.Equal(t, tc.expectedError, err)
			continue
		}
		require.NoError(t, err)
		require.Equal(t, len(tc.expectedURI), len(reqChan))
		require.Equal(t, len(tc.expectedURI), actualSearchResponse.TotalJobs)
		if len(tc.expectedURI) > 0 {
			require.Equal(t, len(tc.expectedURI), int(actualSearchResponse.Shards[0].TotalJobs))
			expectedCompletedThrough := math.MaxUint32      // normal ingester shard completes no time on purpose
			if searchReq.Start == 0 && searchReq.End == 0 { // ingester only search completes all time on purpose
				expectedCompletedThrough = 1
			}
			require.Equal(t, expectedCompletedThrough, int(actualSearchResponse.Shards[0].CompletedThroughSeconds))
		} else {
			require.Equal(t, 0, len(actualSearchResponse.Shards))
		}

		// drain the channel and check the URIs
		for _, expectedURI := range tc.expectedURI {
			req := <-reqChan
			require.NotNil(t, req)

			values := req.HTTPRequest().URL.Query()
			expectedQueryStringValues, err := url.ParseQuery(expectedURI)
			require.NoError(t, err)

			for k, v := range expectedQueryStringValues {
				key := k

				// Due the way the query string is parse, we need to ensure that
				// the first query param is captured.  Split the key on the first ? and
				// use the second part as the key.
				if strings.Contains(k, "?") {
					parts := strings.Split(k, "?")
					require.Equal(t, 2, len(parts))
					key = parts[1]
				}

				if key == "start" || key == "end" {
					// check the time difference between the expected and actual
					// start/end times is within a tollerance for the use of time.Now()
					// in the code compared to when the tests check the values.

					actual := timeFrom(t, values[key][0])
					expected := timeFrom(t, v[0])

					diff := expected.Sub(actual)
					assert.LessOrEqual(t, diff, time.Millisecond)

					diff = actual.Sub(expected)
					assert.LessOrEqual(t, diff, time.Millisecond)

					continue
				}

				require.Equal(t, v, values[k])
				require.Equal(t, 2, req.Weight())
			}
		}
	}
}

func timeFrom(t *testing.T, n string) time.Time {
	i, err := strconv.ParseInt(n, 10, 32)
	require.NoError(t, err)
	return time.Unix(i, 0)
}

func TestBackendRange(t *testing.T) {
	now := int(time.Now().Unix())
	fiveMinutesAgo := int(time.Now().Add(-5 * time.Minute).Unix())
	tenMinutesAgo := int(time.Now().Add(-10 * time.Minute).Unix())
	fifteenMinutesAgo := int(time.Now().Add(-15 * time.Minute).Unix())
	twentyMinutesAgo := int(time.Now().Add(-20 * time.Minute).Unix())

	tests := []struct {
		request           string
		queryBackendAfter time.Duration
		expectedStart     uint32
		expectedEnd       uint32
	}{
		// start/end is outside queryIngestersUntil
		{
			request:           "/?tags=foo%3Dbar&minDuration=10ms&maxDuration=30ms&limit=50&start=10&end=20",
			queryBackendAfter: time.Minute,
			expectedStart:     10,
			expectedEnd:       20,
		},
		// start/end is inside queryBackendAfter
		{
			request:           "/?tags=foo%3Dbar&minDuration=10ms&maxDuration=30ms&limit=50&start=" + strconv.Itoa(tenMinutesAgo) + "&end=" + strconv.Itoa(now),
			queryBackendAfter: 15 * time.Minute,
			expectedStart:     uint32(fifteenMinutesAgo),
			expectedEnd:       uint32(fifteenMinutesAgo),
		},
		// backendAfter/ingsetersUntil = 0 results in no ingester query
		{
			request:           "/?tags=foo%3Dbar&minDuration=10ms&maxDuration=30ms&limit=50&start=" + strconv.Itoa(tenMinutesAgo) + "&end=" + strconv.Itoa(now),
			queryBackendAfter: 0,
			expectedStart:     uint32(tenMinutesAgo),
			expectedEnd:       uint32(now),
		},
		// start/end = 20 - 10 mins ago - break across query ingesters until
		//  ingester start/End = 15 - 10 mins ago
		//  backend start/End = 20 - 10 mins ago
		{
			request:           "/?tags=foo%3Dbar&minDuration=10ms&maxDuration=30ms&limit=50&start=" + strconv.Itoa(twentyMinutesAgo) + "&end=" + strconv.Itoa(tenMinutesAgo),
			queryBackendAfter: 5 * time.Minute,
			expectedStart:     uint32(twentyMinutesAgo),
			expectedEnd:       uint32(tenMinutesAgo),
		},
		// start/end = 10 - now mins ago - break across query backend after
		//  ingester start/End = 10 - now mins ago
		//  backend start/End = 15 - 10 mins ago
		{
			request:           "/?tags=foo%3Dbar&minDuration=10ms&maxDuration=30ms&limit=50&start=" + strconv.Itoa(tenMinutesAgo) + "&end=" + strconv.Itoa(now),
			queryBackendAfter: 5 * time.Minute,
			expectedStart:     uint32(tenMinutesAgo),
			expectedEnd:       uint32(fiveMinutesAgo),
		},
		// start/end = 20 - now mins ago - break across both query ingesters until and backend after
		//  ingester start/End = 15 - now mins ago
		//  backend start/End = 20 - 5 mins ago
		{
			request:           "/?tags=foo%3Dbar&minDuration=10ms&maxDuration=30ms&limit=50&start=" + strconv.Itoa(twentyMinutesAgo) + "&end=" + strconv.Itoa(now),
			queryBackendAfter: 5 * time.Minute,
			expectedStart:     uint32(twentyMinutesAgo),
			expectedEnd:       uint32(fiveMinutesAgo),
		},
		// request without start and end should return start and end as 0
		{
			request:           "/?tags=foo%3Dbar&minDuration=10ms&maxDuration=30ms&limit=50",
			queryBackendAfter: 5 * time.Minute,
			expectedStart:     0,
			expectedEnd:       0,
		},
	}

	for _, tc := range tests {
		req := httptest.NewRequest("GET", tc.request, nil)

		searchReq, err := api.ParseSearchRequest(req)
		require.NoError(t, err)

		actualStart, actualEnd := backendRange(searchReq.Start, searchReq.End, tc.queryBackendAfter)
		assert.Equal(t, int(tc.expectedStart), int(actualStart))
		assert.Equal(t, int(tc.expectedEnd), int(actualEnd))
	}
}

func TestTotalJobsIncludesIngester(t *testing.T) {
	next := pipeline.AsyncRoundTripperFunc[combiner.PipelineResponse](func(_ pipeline.Request) (pipeline.Responses[combiner.PipelineResponse], error) {
		resString, err := (&jsonpb.Marshaler{}).MarshalToString(&tempopb.SearchResponse{
			Metrics: &tempopb.SearchMetrics{},
		})
		require.NoError(t, err)

		return pipeline.NewHTTPToAsyncResponse(&http.Response{
			Body:       io.NopCloser(strings.NewReader(resString)),
			StatusCode: 200,
		}), nil
	})

	o, err := overrides.NewOverrides(overrides.Config{}, nil, prometheus.DefaultRegisterer)
	require.NoError(t, err)

	now := time.Now().Add(-10 * time.Minute).Unix()

	sharder := newAsyncSearchSharder(&mockReader{
		metas: []*backend.BlockMeta{ // one block with 2 records that are each the target bytes per request will force 2 sub queries
			{
				StartTime:    time.Unix(now, 0),
				EndTime:      time.Unix(now, 0),
				Size_:        defaultTargetBytesPerRequest * 2,
				TotalRecords: 2,
				BlockID:      backend.MustParse("00000000-0000-0000-0000-000000000000"),
			},
		},
	}, o, SearchSharderConfig{
		QueryIngestersUntil:   15 * time.Minute,
		ConcurrentRequests:    1, // 1 concurrent request to force order
		TargetBytesPerRequest: defaultTargetBytesPerRequest,
		IngesterShards:        1,
	}, log.NewNopLogger())
	testRT := sharder.Wrap(next)

	path := fmt.Sprintf("/?start=%d&end=%d", now-1, now+1)
	req := httptest.NewRequest("GET", path, nil)
	ctx := req.Context()
	ctx = user.InjectOrgID(ctx, "blerg")
	req = req.WithContext(ctx)

	resps, err := testRT.RoundTrip(pipeline.NewHTTPRequest(req))
	require.NoError(t, err)
	// find a response with total jobs > . this is the metadata response

	totalJobs := 0
	for {
		res, done, err := resps.Next(context.Background())

		if res.IsMetadata() {
			searchJobResponse := res.(*combiner.SearchJobResponse)
			totalJobs += searchJobResponse.TotalJobs

			break
		}

		require.NoError(t, err)
		require.False(t, done)
	}

	// 2 jobs for the meta + 1 for the ingester
	assert.Equal(t, 3, totalJobs)
}

func TestSearchSharderRoundTripBadRequest(t *testing.T) {
	next := pipeline.AsyncRoundTripperFunc[combiner.PipelineResponse](func(_ pipeline.Request) (pipeline.Responses[combiner.PipelineResponse], error) {
		return nil, nil
	})

	o, err := overrides.NewOverrides(overrides.Config{}, nil, prometheus.DefaultRegisterer)
	require.NoError(t, err)

	sharder := newAsyncSearchSharder(&mockReader{}, o, SearchSharderConfig{
		ConcurrentRequests:    defaultConcurrentRequests,
		TargetBytesPerRequest: defaultTargetBytesPerRequest,
		MaxDuration:           5 * time.Minute,
	}, log.NewNopLogger())
	testRT := sharder.Wrap(next)

	// no org id
	req := httptest.NewRequest("GET", "/?start=1000&end=1100", nil)
	resp, err := testRT.RoundTrip(pipeline.NewHTTPRequest(req))
	testBadRequestFromResponses(t, resp, err, "no org id")

	// start/end outside of max duration
	req = httptest.NewRequest("GET", "/?start=1000&end=1500", nil)
	req = req.WithContext(user.InjectOrgID(req.Context(), "blerg"))
	resp, err = testRT.RoundTrip(pipeline.NewHTTPRequest(req))
	testBadRequestFromResponses(t, resp, err, "range specified by start and end exceeds 5m0s. received start=1000 end=1500")

	// bad request
	req = httptest.NewRequest("GET", "/?start=asdf&end=1500", nil)
	resp, err = testRT.RoundTrip(pipeline.NewHTTPRequest(req))
	testBadRequestFromResponses(t, resp, err, "invalid start: strconv.ParseInt: parsing \"asdf\": invalid syntax")

	// test max duration error with overrides
	o, err = overrides.NewOverrides(overrides.Config{
		Defaults: overrides.Overrides{
			Read: overrides.ReadOverrides{
				MaxSearchDuration: model.Duration(time.Minute),
			},
		},
	}, nil, prometheus.DefaultRegisterer)
	require.NoError(t, err)

	sharder = newAsyncSearchSharder(&mockReader{}, o, SearchSharderConfig{
		ConcurrentRequests:    defaultConcurrentRequests,
		TargetBytesPerRequest: defaultTargetBytesPerRequest,
		MaxDuration:           5 * time.Minute,
	}, log.NewNopLogger())
	testRT = sharder.Wrap(next)

	req = httptest.NewRequest("GET", "/?start=1000&end=1500", nil)
	req = req.WithContext(user.InjectOrgID(req.Context(), "blerg"))
	resp, err = testRT.RoundTrip(pipeline.NewHTTPRequest(req))
	testBadRequestFromResponses(t, resp, err, "range specified by start and end exceeds 1m0s. received start=1000 end=1500")
}

func testBadRequestFromResponses(t *testing.T, resp pipeline.Responses[combiner.PipelineResponse], err error, expectedBody string) {
	require.NoError(t, err)

	r, done, err := resp.Next(context.Background())
	require.NoError(t, err)
	require.True(t, done) // there should only be one response

	testBadRequest(t, r.HTTPResponse(), err, expectedBody)
}

func testBadRequest(t *testing.T, resp *http.Response, err error, expectedBody string) {
	assert.Equal(t, http.StatusBadRequest, resp.StatusCode)
	assert.Nil(t, err)
	buff, err := io.ReadAll(resp.Body)
	assert.NoError(t, err)
	assert.Equal(t, expectedBody, string(buff))
}

func TestAdjustLimit(t *testing.T) {
	l, err := adjustLimit(0, 10, 0)
	require.Equal(t, uint32(10), l)
	require.NoError(t, err)

	l, err = adjustLimit(3, 10, 0)
	require.Equal(t, uint32(3), l)
	require.NoError(t, err)

	l, err = adjustLimit(3, 10, 20)
	require.Equal(t, uint32(3), l)
	require.NoError(t, err)

	l, err = adjustLimit(25, 10, 20)
	require.Equal(t, uint32(0), l)
	require.EqualError(t, err, "limit 25 exceeds max limit 20")
}

func TestMaxDuration(t *testing.T) {
	//
	o, err := overrides.NewOverrides(overrides.Config{}, nil, prometheus.DefaultRegisterer)
	require.NoError(t, err)
	sharder := asyncSearchSharder{
		cfg: SearchSharderConfig{
			MaxDuration: 5 * time.Minute,
		},
		overrides: o,
	}
	actual := sharder.maxDuration("test")
	assert.Equal(t, 5*time.Minute, actual)

	o, err = overrides.NewOverrides(overrides.Config{
		Defaults: overrides.Overrides{
			Read: overrides.ReadOverrides{
				MaxSearchDuration: model.Duration(10 * time.Minute),
			},
		},
	}, nil, prometheus.DefaultRegisterer)
	require.NoError(t, err)
	sharder = asyncSearchSharder{
		cfg: SearchSharderConfig{
			MaxDuration: 5 * time.Minute,
		},
		overrides: o,
	}
	actual = sharder.maxDuration("test")
	assert.Equal(t, 10*time.Minute, actual)
}

func TestHashTraceQLQuery(t *testing.T) {
	// exact same queries should have the same hash
	h1 := hashForSearchRequest(&tempopb.SearchRequest{Query: "{ span.foo = `bar` }"})
	h2 := hashForSearchRequest(&tempopb.SearchRequest{Query: "{ span.foo = `bar` }"})
	require.Equal(t, h1, h2)

	// equivalent queries should have the same hash
	h1 = hashForSearchRequest(&tempopb.SearchRequest{Query: "{ span.foo = `bar`     }"})
	h2 = hashForSearchRequest(&tempopb.SearchRequest{Query: "{ span.foo = `bar` }"})
	require.Equal(t, h1, h2)

	h1 = hashForSearchRequest(&tempopb.SearchRequest{Query: "{ (span.foo = `bar`) || (span.bar = `foo`) }"})
	h2 = hashForSearchRequest(&tempopb.SearchRequest{Query: "{ span.foo = `bar` || span.bar = `foo` }"})
	require.Equal(t, h1, h2)

	// different queries should have different hashes
	h1 = hashForSearchRequest(&tempopb.SearchRequest{Query: "{ span.foo = `bar` }"})
	h2 = hashForSearchRequest(&tempopb.SearchRequest{Query: "{ span.foo = `baz` }"})
	require.NotEqual(t, h1, h2)

	// invalid queries should return 0
	h1 = hashForSearchRequest(&tempopb.SearchRequest{Query: "{ span.foo = `bar` "})
	require.Equal(t, uint64(0), h1)

	h1 = hashForSearchRequest(&tempopb.SearchRequest{Query: ""})
	require.Equal(t, uint64(0), h1)

	// same queries with different spss and limit should have the different hash
	h1 = hashForSearchRequest(&tempopb.SearchRequest{Query: "{ span.foo = `bar` }", Limit: 1})
	h2 = hashForSearchRequest(&tempopb.SearchRequest{Query: "{ span.foo = `bar` }", Limit: 2})
	require.NotEqual(t, h1, h2)

	h1 = hashForSearchRequest(&tempopb.SearchRequest{Query: "{ span.foo = `bar` }", SpansPerSpanSet: 1})
	h2 = hashForSearchRequest(&tempopb.SearchRequest{Query: "{ span.foo = `bar` }", SpansPerSpanSet: 2})
	require.NotEqual(t, h1, h2)
}

func TestBackendShards(t *testing.T) {
	tcs := []struct {
		name      string
		maxShards int
		searchEnd uint32
		expected  []combiner.SearchShards
	}{
		{
			name:      "1 shard, puts all jobs in one shard",
			maxShards: 1,
			searchEnd: 50,
			expected: []combiner.SearchShards{
				{TotalJobs: 8, CompletedThroughSeconds: 1},
			},
		},
		{
			name:      "2 shards, split evenly between",
			maxShards: 2,
			searchEnd: 50,
			expected: []combiner.SearchShards{
				{TotalJobs: 4, CompletedThroughSeconds: 30},
				{TotalJobs: 4, CompletedThroughSeconds: 1},
			},
		},
		{
			name:      "3 shards, one for each block",
			maxShards: 3,
			searchEnd: 50,
			expected: []combiner.SearchShards{
				{TotalJobs: 2, CompletedThroughSeconds: 40},
				{TotalJobs: 2, CompletedThroughSeconds: 30},
				{TotalJobs: 4, CompletedThroughSeconds: 1},
			},
		},
		{
			name:      "4 shards, one for each block",
			maxShards: 4,
			searchEnd: 50,
			expected: []combiner.SearchShards{
				{TotalJobs: 2, CompletedThroughSeconds: 40},
				{TotalJobs: 2, CompletedThroughSeconds: 30},
				{TotalJobs: 2, CompletedThroughSeconds: 20},
				{TotalJobs: 2, CompletedThroughSeconds: 1},
			},
		},
		{
			name:      "5 shards, one for each block",
			maxShards: 5,
			searchEnd: 50,
			expected: []combiner.SearchShards{
				{TotalJobs: 2, CompletedThroughSeconds: 40},
				{TotalJobs: 2, CompletedThroughSeconds: 30},
				{TotalJobs: 2, CompletedThroughSeconds: 20},
				{TotalJobs: 2, CompletedThroughSeconds: 10},
			},
		},
		{
			name:      "4 shards, search end forces 2 blocks in the first shard",
			maxShards: 4,
			searchEnd: 35,
			expected: []combiner.SearchShards{
				{TotalJobs: 4, CompletedThroughSeconds: 30},
				{TotalJobs: 2, CompletedThroughSeconds: 20},
				{TotalJobs: 2, CompletedThroughSeconds: 10},
			},
		},
		{
			name:      "4 shards, search end forces 3 blocks in the first shard",
			maxShards: 4,
			searchEnd: 25,
			expected: []combiner.SearchShards{
				{TotalJobs: 6, CompletedThroughSeconds: 20},
				{TotalJobs: 2, CompletedThroughSeconds: 10},
			},
		},
		{
			name:      "2 shards, search end forces 2 blocks in the first shard",
			maxShards: 2,
			searchEnd: 35,
			expected: []combiner.SearchShards{
				{TotalJobs: 4, CompletedThroughSeconds: 30},
				{TotalJobs: 4, CompletedThroughSeconds: 1},
			},
		},
	}

	// create 4 metas with 2 records each for all the above test cases to use. 8 jobs total
	metas := make([]*backend.BlockMeta, 0, 4)
	for i := 0; i < 4; i++ {
		metas = append(metas, &backend.BlockMeta{
			StartTime:    time.Unix(int64(i*10), 0),        // block 0 starts at 0
			EndTime:      time.Unix(int64(i*10)+10, 0),     // block 0 ends a 10
			Size_:        defaultTargetBytesPerRequest * 2, // 2 jobs per block
			TotalRecords: 2,
			BlockID:      backend.MustParse("00000000-0000-0000-0000-000000000000"),
		})
	}

	// sort
	sort.Slice(metas, func(i, j int) bool {
		return metas[i].EndTime.After(metas[j].EndTime)
	})

	for _, tc := range tcs {
		t.Run(tc.name, func(t *testing.T) {
			fn := backendJobsFunc(metas, defaultTargetBytesPerRequest, tc.maxShards, tc.searchEnd)
			actualShards := []combiner.SearchShards{}

			fn(func(jobs int, _ uint64, completedThroughTime uint32) {
				actualShards = append(actualShards, combiner.SearchShards{
					TotalJobs:               uint32(jobs),
					CompletedThroughSeconds: completedThroughTime,
				})
			}, nil)

			assert.Equal(t, tc.expected, actualShards)
		})
	}
}

func urisEqual(t *testing.T, expectedURIs, actualURIs []string) {
	require.Equal(t, len(expectedURIs), len(actualURIs))

	for i, expected := range expectedURIs {
		actual := actualURIs[i]

		e, err := url.Parse(expected)
		require.NoError(t, err)
		a, err := url.Parse(actual)
		require.NoError(t, err)

		e.RawQuery = e.Query().Encode()
		a.RawQuery = a.Query().Encode()

		assert.Equal(t, e, a)
	}
}<|MERGE_RESOLUTION|>--- conflicted
+++ resolved
@@ -496,11 +496,7 @@
 
 		pr := pipeline.NewHTTPRequest(req)
 		pr.SetWeight(2)
-<<<<<<< HEAD
-		actualSearchResponse, err := s.ingesterRequests(context.Background(), "test", pr, *searchReq, reqChan)
-=======
-		err = s.ingesterRequests("test", pr, *searchReq, reqChan)
->>>>>>> 3449ef6a
+		actualSearchResponse, err := s.ingesterRequests("test", pr, *searchReq, reqChan)
 		if tc.expectedError != nil {
 			require.Equal(t, tc.expectedError, err)
 			continue
