--- conflicted
+++ resolved
@@ -182,29 +182,13 @@
 		span.LogFields(ot_log.String("msg", "done searching ingesters"), ot_log.Bool("found", completeTrace != nil))
 	}
 
-<<<<<<< HEAD
-	// if the ingester didn't have it check the store.
-	if completeTrace == nil {
-		foundBytes, err := q.store.Find(opentracing.ContextWithSpan(ctx, span), userID, req.TraceID, req.BlockStart, req.BlockEnd)
-		if err != nil {
-			return nil, errors.Wrap(err, "error querying store in Querier.FindTraceByID")
-		}
-=======
 	span.LogFields(ot_log.String("msg", "searching store"))
-	partialTraces, metrics, err := q.store.Find(opentracing.ContextWithSpan(ctx, span), userID, req.TraceID, req.BlockStart, req.BlockEnd)
+	partialTraces, err := q.store.Find(opentracing.ContextWithSpan(ctx, span), userID, req.TraceID, req.BlockStart, req.BlockEnd)
 	if err != nil {
 		return nil, errors.Wrap(err, "error querying store in Querier.FindTraceByID")
 	}
->>>>>>> 662d1844
 
 	span.LogFields(ot_log.String("msg", "done searching store"))
-	metricQueryReads.WithLabelValues("bloom").Observe(float64(metrics.BloomFilterReads.Load()))
-	metricQueryBytesRead.WithLabelValues("bloom").Observe(float64(metrics.BloomFilterBytesRead.Load()))
-	metricQueryReads.WithLabelValues("index").Observe(float64(metrics.IndexReads.Load()))
-	metricQueryBytesRead.WithLabelValues("index").Observe(float64(metrics.IndexBytesRead.Load()))
-	metricQueryReads.WithLabelValues("block").Observe(float64(metrics.BlockReads.Load()))
-	metricQueryBytesRead.WithLabelValues("block").Observe(float64(metrics.BlockBytesRead.Load()))
-
 	// combine partialTraces with completeTrace
 	for _, partialTrace := range partialTraces {
 		storeTrace := &tempopb.Trace{}
@@ -212,16 +196,10 @@
 		if err != nil {
 			return nil, err
 		}
-<<<<<<< HEAD
-
-		span.LogFields(ot_log.String("msg", "found backend trace"), ot_log.Int("len", len(foundBytes)))
-		completeTrace = out
-=======
 		completeTrace, _, _, spanCount = tempo_util.CombineTraceProtos(completeTrace, storeTrace)
 		if spanCount > 0 {
 			spanCountTotal = spanCount
 		}
->>>>>>> 662d1844
 	}
 	span.LogFields(ot_log.String("msg", "combined trace protos from ingesters and store"),
 		ot_log.Int("spanCountTotal", spanCountTotal))
