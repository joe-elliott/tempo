--- conflicted
+++ resolved
@@ -8,8 +8,6 @@
 	"time"
 
 	"github.com/google/uuid"
-	v2 "github.com/grafana/tempo/tempodb/encoding/v2"
-	"github.com/grafana/tempo/tempodb/encoding/vparquet"
 	"github.com/stretchr/testify/assert"
 	"github.com/stretchr/testify/require"
 	"github.com/weaveworks/common/user"
@@ -216,12 +214,8 @@
 	require.NoError(t, err, "unexpected error creating limits")
 	limiter := NewLimiter(limits, &ringCountMock{count: 1}, 1)
 
-<<<<<<< HEAD
 	ingester, _, _ := defaultIngester(t, t.TempDir())
 	ingester.limiter = limiter
-=======
-	ingester, _, _ := defaultIngester(t, t.TempDir(), v2.VersionString)
->>>>>>> c57394a7
 
 	type push struct {
 		req          *tempopb.PushBytesRequest
@@ -502,11 +496,6 @@
 	maxTraceBytes := 1000
 	id := []byte{1, 2, 3, 4, 5, 6, 7, 8, 9, 10, 11, 12, 13, 14, 15, 16}
 
-<<<<<<< HEAD
-=======
-	ingester, _, _ := defaultIngester(t, t.TempDir(), v2.VersionString)
-
->>>>>>> c57394a7
 	limits, err := overrides.NewOverrides(overrides.Limits{
 		MaxBytesPerTrace: maxTraceBytes,
 	})
@@ -589,28 +578,8 @@
 func defaultInstanceAndTmpDir(t testing.TB) (*instance, *Ingester, string) {
 	tmpDir := t.TempDir()
 
-<<<<<<< HEAD
 	ingester, _, _ := defaultIngester(t, tmpDir)
 	instance, err := ingester.getOrCreateInstance(testTenantID)
-=======
-	ingester, _, _ := defaultIngester(t, tmpDir, v2.VersionString)
-	instance, err := newInstance(testTenantID, limiter, ingester.store, ingester.local, fbSearch)
->>>>>>> c57394a7
-	require.NoError(t, err, "unexpected error creating new instance")
-
-	return instance, ingester, tmpDir
-}
-
-// defaultInstanceWithParquet returns an instance with vParquet WAL, and no trace data.
-func defaultInstanceWithParquet(t testing.TB) (*instance, *Ingester, string) {
-	limits, err := overrides.NewOverrides(overrides.Limits{})
-	require.NoError(t, err, "unexpected error creating limits")
-	limiter := NewLimiter(limits, &ringCountMock{count: 1}, 1)
-
-	tmpDir := t.TempDir()
-
-	ingester, _, _ := defaultIngester(t, tmpDir, vparquet.VersionString)
-	instance, err := newInstance(testTenantID, limiter, ingester.store, ingester.local, false)
 	require.NoError(t, err, "unexpected error creating new instance")
 
 	return instance, ingester, tmpDir
