--- conflicted
+++ resolved
@@ -77,20 +77,16 @@
 	flushQueues     *flushqueues.ExclusiveQueues
 	flushQueuesDone sync.WaitGroup
 
-<<<<<<< HEAD
 	// manages synchronous behavior with startCutToWal
 	cutToWalWg    sync.WaitGroup
 	cutToWalStop  chan struct{}
 	cutToWalStart chan struct{}
-=======
-	limiter Limiter
+	limiter       Limiter
 
 	// Used by ingest storage when enabled
 	ingestPartitionLifecycler *ring.PartitionInstanceLifecycler
 	ingestPartitionID         int32
->>>>>>> 8d9ab439
-
-	limiter   *Limiter
+
 	overrides ingesterOverrides
 
 	subservicesWatcher *services.FailureWatcher
@@ -185,9 +181,6 @@
 		return fmt.Errorf("failed to start lifecycle: %w", err)
 	}
 
-<<<<<<< HEAD
-	// accept traces
-=======
 	if i.ingestPartitionLifecycler != nil {
 		if err := i.ingestPartitionLifecycler.StartAsync(context.Background()); err != nil {
 			return fmt.Errorf("failed to start ingest partition lifecycler: %w", err)
@@ -197,7 +190,7 @@
 		}
 	}
 
->>>>>>> 8d9ab439
+	// accept traces
 	i.pushErr.Store(nil)
 
 	// start flushing traces to wal
