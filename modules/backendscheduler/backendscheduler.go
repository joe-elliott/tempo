--- conflicted
+++ resolved
@@ -109,11 +109,7 @@
 	level.Info(log.Logger).Log("msg", "backend scheduler starting")
 
 	if s.cfg.Poll {
-<<<<<<< HEAD
-		s.store.EnablePolling(ctx, blocklist.OwnsNothingSharder, false)
-=======
 		s.store.EnablePolling(ctx, blocklist.OwnsNothingSharder, true)
->>>>>>> 2c125a14
 	}
 
 	err := s.loadWorkCache(ctx)
