apiVersion: apps/v1
kind: Deployment
metadata:
  name: compactor
  namespace: tracing
spec:
  minReadySeconds: 10
  replicas: 5
  revisionHistoryLimit: 10
  selector:
    matchLabels:
      app: compactor
      name: compactor
  strategy:
    rollingUpdate:
      maxSurge: 50%
      maxUnavailable: 100%
  template:
    metadata:
      annotations:
<<<<<<< HEAD
        config_hash: f35f8213e849a6a8061c02a07d2d460b
=======
        config_hash: 04977ed074a986f446c93be0dbcd59cc
>>>>>>> 3fae2078
      labels:
        app: compactor
        name: compactor
    spec:
      containers:
      - args:
        - -target=compactor
        - -config.file=/conf/tempo.yaml
        - -mem-ballast-size-mbs=1024
        image: grafana/tempo:latest
        imagePullPolicy: IfNotPresent
        name: compactor
        ports:
        - containerPort: 3200
          name: prom-metrics
        readinessProbe:
          httpGet:
            path: /ready
            port: 3200
          initialDelaySeconds: 15
          timeoutSeconds: 1
        resources:
          limits:
            cpu: "1"
            memory: 5Gi
          requests:
            cpu: 500m
            memory: 3Gi
        volumeMounts:
        - mountPath: /conf
          name: tempo-conf
        - mountPath: /overrides
          name: overrides
      volumes:
      - configMap:
          name: tempo-compactor
        name: tempo-conf
      - configMap:
          name: tempo-overrides
        name: overrides<|MERGE_RESOLUTION|>--- conflicted
+++ resolved
@@ -18,11 +18,7 @@
   template:
     metadata:
       annotations:
-<<<<<<< HEAD
-        config_hash: f35f8213e849a6a8061c02a07d2d460b
-=======
-        config_hash: 04977ed074a986f446c93be0dbcd59cc
->>>>>>> 3fae2078
+        config_hash: e5bfe5a6a3301d3a38f45f5a51b532c7
       labels:
         app: compactor
         name: compactor
