--- conflicted
+++ resolved
@@ -54,564 +54,7 @@
 To use streaming in Grafana, you must have `stream_over_http_enabled: true` enabled in Tempo.
 For information, refer to [Tempo GRPC API](https://grafana.com/docs/tempo/<TEMPO_VERSION>/api_docs/#tempo-grpc-api).
 
-<<<<<<< HEAD
 {{< docs/shared source="tempo" lookup="traceql-main.md" version="<TEMPO_VERSION>" >}}
-=======
-## Construct a TraceQL query
-
-In TraceQL, a query is an expression that's evaluated on one trace at a time.
-The query is structured as a set of chained expressions called a pipeline.
-Each expression in the pipeline selects or discards spansets from being included in the results set. For example:
-
-```
-{ span.http.status_code >= 200 && span.http.status_code < 300 } | count() > 2
-```
-
-In this example, the search reduces traces to those spans where:
-
-* `http.status_code` is in the range of `200` to `299` and
-* the number of matching spans within a trace is greater than two.
-
-Queries select sets of spans and filter them through a pipeline of aggregators and conditions.
-If, for a given trace, this pipeline produces a spanset then it's included in the results of the query.
-
-Refer to [TraceQL metrics queries](https://grafana.com/docs/tempo/<TEMPO_VERSION>/traceql/metrics-queries/) for examples of TraceQL metrics queries.
-
-### Find traces of a specific operation
-
-Let's say that you want to find traces of a specific operation, then both the operation name (the span attribute `name`) and the name of the service that holds this operation (the resource attribute `service.name`) should be specified for proper filtering.
-In the example below, traces are filtered on the `resource.service.name` value `frontend` and the span `name` value `POST /api/order`:
-
-```
-{resource.service.name = "frontend" && name = "POST /api/orders"}
-```
-
-When using the same Grafana stack for multiple environments (for example, `production` and `staging`) or having services that share the same name but are differentiated though their namespace, the query looks like:
-
-```
-{
-  resource.service.namespace = "ecommerce" &&
-  resource.service.name = "frontend" &&
-  resource.deployment.environment = "production" &&
-  name = "POST /api/orders"
-}
-```
-
-### Find traces having a particular outcome
-
-This example finds all traces on the operation `POST /api/orders` that have a span that has errored:
-
-```
-{
-  resource.service.name="frontend" &&
-  name = "POST /api/orders" &&
-  status = error
-}
-```
-
-This example finds all traces on the operation `POST /api/orders` that return with an HTTP 5xx error:
-
-```
-{
-  resource.service.name="frontend" &&
-  name = "POST /api/orders" &&
-  span.http.status_code >= 500
-}
-```
-
-### Find traces that have a particular behavior
-
-You can use query filtering on multiple spans of the traces.
-This example locates all the traces of the `GET /api/products/{id}` operation that access a database. It's a convenient request to identify abnormal access ratios to the database caused by caching problems.
-
-```
-{span.service.name="frontend" && name = "GET /api/products/{id}"} && {.db.system="postgresql"}
-```
-
-### Find traces going through `production` and `staging` instances
-
-This example finds traces that go through `production` and `staging` instances.
-It's a convenient request to identify misconfigurations and leaks across production and non-production environments.
-
-```
-{ resource.deployment.environment = "production" } && { resource.deployment.environment = "staging" }
-```
-
-### Find traces with arrays
-
-TraceQL automatically queries data contained in arrays.
-Support for arrays is available in vParquet4 and on.
-
-If `span.foo` is an array and contains the value `bar`, then this query will locate it.
-
-```
-{ span.foo = "bar" }
-```
-
-You can use regular expressions to match multiple values of array `{span.http.request.header.Accept=~"application.*"}` and get all values of the array with `.*` regular expression.
-
-```
-{span.http.request.header.Accept=~".*"}
-```
-
-### Use structural operators
-
-Find traces that include the `frontend` service, where either that service or a downstream service includes a span where an error is set.
-
-```
-{ resource.service.name="frontend" } >> { status = error }
-```
-
-Find all leaf spans that end in the `productcatalogservice`.
-
-```
-{ } !< { resource.service.name = "productcatalogservice" }
-```
-
-Find if `productcatalogservice` and `frontend` are siblings.
-
-```
-{ resource.service.name = "productcatalogservice" } ~ { resource.service.name="frontend" }
-```
-
-### Other examples
-
-Find the services where the http status is 200, and list the service name the span belongs to along with returned traces.
-
-```
-{ span.http.status_code = 200 } | select(resource.service.name)
-```
-
-Find any trace with an unscoped `deployment.environment` attribute set to `production` and `http.status_code` attribute set to `200`:
-
-```
-{ .deployment.environment = "production" && span.http.status_code = 200 }
-```
-
-Find any trace where spans within it have a `deployment.environment` resource attribute set to `production` and a span `http.status_code` attribute set to `200`. In previous examples, all conditions had to be true on one span. These conditions can be true on either different spans or the same spans.
-
-```
-{ resource.deployment.environment = "production" } && { span.http.status_code = 200 }
-```
-
-Find any trace where any span has an `http.method` attribute set to `GET` as well as a `status` attribute set to `ok`, and where any other span has an `http.method` attribute set to `DELETE`, but doesn't have a `status` attribute set to `ok`:
-
-```
-{ span.http.method = "GET" && status = ok } && { span.http.method = "DELETE" && status != ok }
-```
-
-Find any trace with a `deployment.environment` attribute that matches the regex `prod-.*` and `http.status_code` attribute set to `200`:
-
-```
-{ resource.deployment.environment =~ "prod-.*" && span.http.status_code = 200 }
-```
-
-## Selecting spans
-
-In TraceQL, curly brackets `{}` always select a set of spans from available traces.
-Curly brackets are commonly paired with a condition to reduce the spans fetched.
-
-TraceQL differentiates between two types of span data: intrinsics, which are fundamental to spans, and attributes, which are customizable key-value pairs.
-You can use intrinsics and attributes to build filters and select spans.
-
-{{< youtube id="aIDkPJ_e3W4" >}}
-
-Intrinsic fields are fundamental to scopes.
-Intrinsics are inherently present, as opposed to other key-value pairs (attributes) that are added by a developer.
-
-Intrinsics are always indicated using a `<scope>:`.
-Refer to the Intrinsics table for all current intrinsics.
-
-Intrinsics example:
-```
-{ span:name = "foo" }
-{ event:name = "foo" }
-{ trace:id = "1234" }
-{ link:traceID = "1234" }
-```
-
-Custom attributes are prefixed with `<scope>.`, such as `span.`,  `resource.` , `link.`, or `event`.
-Resource has no intrinsic values.
-It only has custom attributes.
-
-Attributes are separated by a period (`.`), and intrinsic fields use a colon (`:`).
-The `trace` scope is only an intrinsic and doesn't have any custom attributes at the trace level.
-
-Attributes example:
-```
-{ span.foo = "bar" }
-{ resource.foo = "bar" }
-{ link.foo = "bar" }
-{ event.foo = "bar" }
-```
-
-### Intrinsic fields
-
-The following table shows the current available scoped intrinsic fields:
-
-| **Field**                | **Type**    | **Definition**                                                  | **Example**                             |
-| ------------------------ | ----------- | --------------------------------------------------------------- | --------------------------------------- |
-| `span:status`            | status enum | status: error, ok, or unset                                     | `{ span:status = ok }`                  |
-| `span:statusMessage`     | string      | optional text accompanying the span status                      | `{ span:statusMessage = "Forbidden" }`  |
-| `span:duration`          | duration    | end - start time of the span                                    | `{ span:duration > 100ms }`             |
-| `span:name`              | string      | operation or span name                                          | `{ span:name = "HTTP POST" }`           |
-| `span:kind`              | kind enum   | kind: server, client, producer, consumer, internal, unspecified | `{ span:kind = server }`                |
-| `span:id`                | string      | span id using hex string                                        | `{ span:id = "0000000000000001" }`      |
-| `span:parentID`          | string      | parent span id using hex string                                 | `{ span:parentID = "000000000000001" }` |
-| `trace:duration`         | duration    | max(end) - min(start) time of the spans in the trace            | `{ trace:duration > 100ms }`            |
-| `trace:rootName`         | string      | if it exists, the name of the root span in the trace            | `{ trace:rootName = "HTTP GET" }`       |
-| `trace:rootService`      | string      | if it exists, the service name of the root span in the trace    | `{ trace:rootService = "gateway" }`     |
-| `trace:id`               | string      | trace ID using hex string                                       | `{ trace:id = "1234567890abcde" }`      |
-| `event:name`             | string      | name of event                                                   | `{ event:name = "exception" }`          |
-| `event:timeSinceStart`   | duration    | time of event in relation to the span start time                | `{ event:timeSinceStart > 2ms}`         |
-| `link:spanID`            | string      | link span ID using hex string                                   | `{ link:spanID = "0000000000000001" }`  |
-| `link:traceID`           | string      | link trace ID using hex string                                  | `{ link:traceID = "1234567890abcde" }`  |
-| `instrumentation:name`   | string      | instrumentation scope name                                      | `{ instrumentation:name = "grpc" }`     |
-| `instrumentation:version`| string      | instrumentation scope version                                   | `{ instrumentation:version = "1.0.0" }` |
-
-The trace-level intrinsics, `trace:duration`, `trace:rootName`, and `trace:rootService`, are the same for all spans in the same trace.
-Additionally, these intrinsics are significantly more performant because they have to inspect much less data then a span-level intrinsic.
-They should be preferred whenever possible to span-level intrinsics.
-
-You may have a time when you want to search by a trace-level intrinsic instead.
-For example, using `span:name` looks for the names of spans within traces.
-If you want to search by a trace name of `perf`, use `trace:rootName` to match against trace name.
-
-This example searches all Kubernetes clusters called `service-name` that have a span with a root name of including `perf`.
-
-```
-{ resource.k8s.cluster.name="service-name" && trace:rootName !~ ".*perf.*"}
-```
-
-### Attribute fields
-
-TraceQL supports these different attribute scopes: span attributes, resource attributes, event attributes, link attributes, and instrumentation scope attributes.
-
-By expanding a span in the Grafana UI, you can see both its span attributes (1 in the screenshot) and resource attributes (2 in the screenshot).
-
-<p align="center"><img src="assets/span-resource-attributes.png" alt="Example of span and resource  attributes." /></p>
-
-Attribute fields are derived from the span and can be customized.
-Process and span attribute types are [defined by the attribute itself](https://github.com/open-telemetry/opentelemetry-proto/blob/b43e9b18b76abf3ee040164b55b9c355217151f3/opentelemetry/proto/common/v1/common.proto#L30-L38), whereas intrinsic fields have a built-in type.
-You can refer to dynamic attributes (also known as tags) on the span or the span's resource.
-
-Attributes in a query start with a span, resource, event, or link scope.
-For example, you could use `span.http` or  `resource.namespace`, depending on what you want to query.
-This provides significant performance benefits because it allows Tempo to only scan the data you are interested in.
-
-To find traces with the `GET HTTP` method, your query could look like this:
-
-```
-{ span.http.method = "GET" }
-```
-
-For more information about attributes and resources, refer to the [OpenTelemetry Resource SDK](https://opentelemetry.io/docs/reference/specification/resource/sdk/).
-
-#### Examples
-
-Find traces that passed through the `production` environment:
-```
-{ resource.deployment.environment = "production" }
-```
-
-Find any database connection string that goes to a Postgres or MySQL database:
-```
-{ span.db.system =~ "postgresql|mysql" }
-```
-
-You can use the `event` scope to query events that happen within a span.
-A span event is a unique point in time during the span’s duration.
-While spans help build the structural hierarchy of your services, span events can provide a deeper level of granularity to help debug your application faster and maintain optimal performance.
-To learn more about how you can use span events, read the [What are span events?](https://grafana.com/blog/2024/08/15/all-about-span-events-what-they-are-and-how-to-query-them/) blog post.
-
-You can query for an exception in your span event:
-```
-{ event.exception.message =~ ".*something went wrong.*" }
-```
-
-If you've instrumented your traces for span links, you can use the `link` scope to query the link data. A span link associates one span with one or more other spans that are a casual relationship.
-For more information on span links, refer to the [Span Links](https://opentelemetry.io/docs/concepts/signals/traces/#span-links) documentation in the Open Telemetry project.
-
-You can search for an attribute in your link:
-```
-{ link.opentracing.ref_type = "child_of" }
-```
-
-The instrumentation scope lets you query the [instrumentation scope](https://opentelemetry.io/docs/concepts/instrumentation-scope/) fields so you can filter and explore your traces based on where and how they were instrumented.
-The primary use of this scope is to query your trace data based on the various libraries and clients that are producing data.
-
-Find instrumentation scope programming language:
-```
-{ instrumentation.language = "java" }
-```
-
-Find the libraries producing instrumentation for a given service:
-```
-{ resource.service.name = "foo" } | rate() by (instrumentation:name)
-```
-
-The [Tempo 2.7 release video](https://www.youtube.com/watch?v=0jUEvY-pCdw) demos and explains the `instrumentation` scope, starting at 30 seconds.
-
-### Unscoped attribute fields
-
-Attributes can be unscoped if you are unsure if the requested attribute exists on the span or resource.
-When possible, use scoped instead of unscoped attributes.
-Scoped attributes provide faster query results.
-
-For example, to find traces with an attribute of `sla` set to `critical`:
-```
-{ .sla = "critical" }
-```
-
-### Quoted attribute names
-
-Attribute names can contain terminal characters, such as a period (`.`).
-To search span attributes with terminal characters, you can use quoted attribute syntax.
-Enclose a quoted attribute inside double quotes, for example, `"example one"`.
-All characters between the quotes are considered part of the attribute name.
-
-#### Examples
-
-To find a span with the attribute name `attribute name with space`, use the following query:
-
-```
-{ ."attribute name with space" = "value" }
-```
-
-You can use quoted attributes syntax with non-quoted attribute syntax, the following is a valid TraceQL query:
-
-```
-{ span.attribute."attribute name with space" = "value" }
-```
-
-{{< admonition type="note" >}}
-Currently, only the `\"` and `\\` escape sequences are supported.
-{{< /admonition >}}
-
-### Comparison operators
-
-Comparison operators are used to test values within an expression.
-
-The implemented comparison operators are:
-
-- `=` (equality)
-- `!=` (inequality)
-- `>` (greater than)
-- `>=` (greater than or equal to)
-- `<` (less than)
-- `<=` (less than or equal to)
-- `=~` (regular expression)
-- `!~` (negated regular expression)
-
-TraceQL uses Golang regular expressions.
-Online regular expression testing sites like https://regex101.com/ are convenient to validate regular expressions used in TraceQL queries.
-All regular expressions are treated as fully anchored.
-Regular expressions are anchored at both ends. This anchoring makes the queries faster and matches the behavior of PromQL, where regular expressions are also fully anchored.
-
-An unanchored query, such as: { span.foo =~ "bar" } is now treated as: { span.foo =~ "^bar$" }.
-
-If you use TraceQL with regular expressions in your Grafana dashboards and you want the unanchored behavior, update the queries to use the unanchored version, such as { span.foo =~ ".*bar.*"}.
-
-For example, to find all traces where an `http.status_code` attribute in a span are greater than `400` but less than equal to `500`:
-
-```
-{ span.http.status_code >= 400 && span.http.status_code < 500 }
-```
-
-This works for `http.status_code` values that are strings as well using lexographic ordering:
-
-```
-{ span.http.status_code >= "400" }
-```
-
-Find all traces where the `http.method` attribute is either `GET` or `DELETE`:
-
-```
-{ span.http.method =~ "DELETE|GET" }
-```
-
-Find all traces where `any_attribute` is not `nil` or where `any_attribute` exists in a span
-```
-{ .any_attribute != nil }
-```
-
-### Field expressions
-
-Fields can also be combined in various ways to allow more flexible search criteria.
-A field expression is a composite of multiple fields that define all of the criteria that must be matched to return results.
-
-#### Examples
-
-Find traces with `success` `http.status_code` codes:
-
-```
-{ span.http.status_code >= 200 && span.http.status_code < 300 }
-```
-
-Find traces where a `DELETE` HTTP method was used and the intrinsic span status wasn't OK:
-
-```
-{ span.http.method = "DELETE" && status != ok }
-```
-
-Both expressions require all conditions to be true on the same span.
-The entire expression inside of a pair of `{}` must be evaluated as true on a single span for it to be included in the result set.
-
-In the above example, if a span includes an `.http.method` attribute set to `DELETE` where the span also includes a `status` attribute set to `ok`, the trace would not be included in the returned results.
-
-## Combine spansets
-
-Spanset operators let you select different sets of spans from a trace and then make a determination between them.
-
-### Logical
-
-These spanset operators perform logical checks between the sets of spans.
-
-- `{condA} && {condB}` - The and operator (`&&`) checks that both conditions found matches.
-- `{condA} || {condB}` - The union operator (`||`) checks that either condition found matches.
-
-For example, to find a trace that went through two specific `cloud.region`:
-
-```
-{ resource.cloud.region = "us-east-1" } && { resource.cloud.region = "us-west-1" }
-```
-
-Note the difference between the previous example and this one:
-
-```
-{ resource.cloud.region = "us-east-1" && resource.cloud.region = "us-west-1" }
-```
-
-The second expression returns no traces because it's impossible for a single span to have a `resource.cloud.region` attribute that's set to both region values at the same time.
-
-### Structural
-
-These spanset operators look at the structure of a trace and the relationship between the spans.
-Structural operators ALWAYS return matches from the right side of the operator.
-
-- `{condA} >> {condB}` - The descendant operator (`>>`) looks for spans matching `{condB}` that are descendants of a span matching `{condA}`
-- `{condA} << {condB}` - The ancestor operator (`<<`) looks for spans matching `{condB}` that are ancestor of a span matching `{condA}`
-- `{condA} > {condB}` - The child operator (`>`) looks for spans matching `{condB}` that are direct child spans of a parent matching `{condA}`
-- `{condA} < {condB}` - The parent operator (`<`) looks for spans matching `{condB}` that are direct parent spans of a child matching `{condA}`
-- `{condA} ~ {condB}` - The sibling operator (`~`) looks at spans matching `{condB}` that have at least one sibling matching `{condA}`.
-
-For example, to find a trace where a specific HTTP API interacted with a specific database:
-
-```
-{ span.http.url = "/path/of/api" } >> { span.db.name = "db-shard-001" }
-```
-
-### Union structural
-
-These spanset operators look at the structure of a trace and the relationship between the spans. These operators are unique in that they
-return spans that match on both sides of the operator.
-
-- `{condA} &>> {condB}` - The descendant operator (`>>`) looks for spans matching `{condB}` that are descendants of a span matching `{condA}`.
-- `{condA} &<< {condB}` - The ancestor operator (`<<`) looks for spans matching `{condB}` that are ancestor of a span matching `{condA}`.
-- `{condA} &> {condB}` - The child operator (`>`) looks for spans matching `{condB}` that are direct child spans of a parent matching `{condA}`.
-- `{condA} &< {condB}` - The parent operator (`<`) looks for spans matching `{condB}` that are direct parent spans of a child matching `{condA}`.
-- `{condA} &~ {condB}` - The sibling operator (`~`) looks at spans matching `{condB}` that have at least one sibling matching `{condA}`.
-
-For example, to get a failing endpoint AND all descendant failing spans in one query:
-
-```
-{ span.http.url = "/path/of/api" && status = error } &>> { status = error }
-```
-
-### Experimental structural
-
-These spanset operators look at the structure of a trace and the relationship between the spans.
-These operators are marked experimental because sometimes return false positives.
-However, the operators can be very useful (see examples below).
-
-- `{condA} !>> {condB}` - The not-descendant operator (`!>>`) looks for spans matching `{condB}` that are not descendant spans of a parent matching `{condA}`
-- `{condA} !<< {condB}` - The not-ancestor operator (`!<<`) looks for spans matching `{condB}` that are not ancestor spans of a child matching `{condA}`
-- `{condA} !> {condB}` - The not-child operator (`!>`) looks for spans matching `{condB}` that are not direct child spans of a parent matching `{condA}`
-- `{condA} !< {condB}` - The not-parent operator (`!<`) looks for spans matching `{condB}` that are not direct parent spans of a child matching `{condA}`
-- `{condA} !~ {condB}` - The not-sibling operator (`!~`) looks that spans matching `{condB}` that do not have at least one sibling matching `{condA}`.
-
-Read the [Tempo 2.3 blog post](/blog/2023/11/01/grafana-tempo-2.3-release-faster-trace-queries-traceql-upgrades/) for more examples and details.
-
-For example, to find a trace with a leaf span in the service "foo":
-
-```
-{ } !< { resource.service.name = "foo" }
-```
-
-To find a span that is the last error in a series of cascading errors:
-
-```
-{ status = error } !< { status = error }
-```
-
-## Aggregators
-
-So far, all of the example queries expressions have been about individual spans. You can use aggregate functions to ask questions about a set of spans. These currently consist of:
-
-- `count` - The count of spans in the spanset.
-- `avg` - The average of a given numeric attribute or intrinsic for a spanset.
-- `max` - The max value of a given numeric attribute or intrinsic for a spanset.
-- `min` - The min value of a given numeric attribute or intrinsic for a spanset.
-- `sum` - The sum value of a given numeric attribute or intrinsic for a spanset.
-
-Aggregate functions allow you to carry out operations on matching results to further refine the traces returned.
-For more information on planned future work, refer to [How TraceQL works](./architecture).
-
-For example, to find traces where the total number of spans is greater than `10`:
-
-```
-count() > 10
-```
-
-Find traces where the average duration of the spans in a trace is greater than `20ms`:
-
-```
-avg(duration) > 20ms
-```
-
-For example, find traces that have more than 3 spans with an attribute `http.status_code` with a value of `200`:
-
-```
-{ span.http.status_code = 200 } | count() > 3
-```
-
-To find spans where the total of a made-up attribute `bytesProcessed` was more than 1 GB:
-
-```
-{ } | sum(span.bytesProcessed) > 1000000000
-```
-
-## Grouping
-
-TraceQL supports a grouping pipeline operator that can be used to group by arbitrary attributes.
-This can be useful to
-find something like a single service with more than 1 error:
-
-```
-{ status = error } | by(resource.service.name) | count() > 1
-```
-
-{{< youtube id="fraepWra00Y" >}}
-
-## Arithmetic
-
-TraceQL supports arbitrary arithmetic in your queries.
-Using arithmetic can make queries more human readable:
-```
-{ span.http.request_content_length > 10 * 1024 * 1024 }
-```
-
-or anything else that comes to mind.
-
-## Selection
-
-TraceQL can select arbitrary fields from spans.
-This is particularly performant because the selected fields aren't retrieved until all other criteria is met.
-For example, to select the `span.http.status_code` and `span.http.url` from all spans that have an error status code:
-
-```
-{ status = error } | select(span.http.status_code, span.http.url)
-```
 
 ## Retrieving most recent results (experimental)
 
@@ -628,7 +71,6 @@
 {} with (most_recent=true)
 { span.foo = "bar" } >> { status = error } with (most_recent=true)
 ```
->>>>>>> 6b3e4a51
 
 With `most_recent=true`, Tempo performs a deeper search across data shards, retains the newest candidates, and returns traces sorted by start time rather than stopping at the first limit hit.
 
