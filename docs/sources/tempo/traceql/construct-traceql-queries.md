--- conflicted
+++ resolved
@@ -43,16 +43,6 @@
 
 Refer to [TraceQL metrics queries](https://grafana.com/docs/tempo/<TEMPO_VERSION>/traceql/metrics-queries/) for examples of TraceQL metrics queries.
 
-<<<<<<< HEAD
-=======
-<!-- WARNING: This file is loaded by /modules/frontend/mcp.go and served to LLMs through the MCP protocol. It -->
-<!-- should be kept terse and to the point. Links and videos and such are bad. Examples are good! The below "mcp-cutoff"
-<!-- is used to remove everything above. -->
-<!-- TODO: Anthropic suggests using xml tags to organize content delivered to an LLM. Can we tag this content with xml tags  -->
-<!-- that make both hugo and llms happy? -->
-<!-- mcp-cutoff -->
-
->>>>>>> 2c125a14
 ## Examples
 
 The following examples illustrate some commonly used queries.
