# todo: get docker run working?
# PACK=docker run -u ${shell id -u} -v /var/run/docker.sock:/var/run/docker.sock -v $(PWD):/workspace -w /workspace buildpacksio/pack
PACK=pack
GIT_REVISION := $(shell git rev-parse --short HEAD)

IN_CLOUD_FUNCTIONS=cd cloud-functions &&
IN_LAMBDA=cd lambda &&

#
# build docker images for local testing and code zip files for google cloud functions
#
.PHONY: build-docker
build-docker: 
	$(IN_CLOUD_FUNCTIONS) go mod vendor
	$(IN_CLOUD_FUNCTIONS) $(PACK) build tempo-serverless \
	  								--builder gcr.io/buildpacks/builder:v1 \
	  								--env GOOGLE_RUNTIME=go \
	  								--env GOOGLE_FUNCTION_SIGNATURE_TYPE=http \
	  								--env GOOGLE_FUNCTION_TARGET=Handler 	  
	$(IN_CLOUD_FUNCTIONS) rm -rf vendor

.PHONY: build-gcf-zip
build-gcf-zip:
	$(IN_CLOUD_FUNCTIONS) go mod vendor
	$(IN_CLOUD_FUNCTIONS) zip tempo-serverless-$(GIT_REVISION).zip ./* -r
	$(IN_CLOUD_FUNCTIONS) rm -rf vendor

#
# build docker images for local testing and code zip files for aws lambda
#
.PHONY: build-lambda-docker
build-lambda-docker:
#   todo: build exe in docker?
#	$(IN_LAMBDA) go mod vendor
	$(IN_LAMBDA) go build -o ./lambda
	$(IN_LAMBDA) docker build -t tempo-serverless .
	$(IN_LAMBDA) rm ./lambda
#	$(IN_LAMBDA) rm -rf vendor

# lambda zips expect a compiled executable in root. the filename "main" is important
# as that should the handler config option in aws
.PHONY: build-lambda-zip
build-lambda-zip:
	$(IN_LAMBDA) GOOS=linux GOARCH=amd64 go build -o main
	$(IN_LAMBDA) zip tempo-serverless-$(GIT_REVISION).zip main
	$(IN_LAMBDA) rm main

.PHONY: test
test:
	go test -v .


<<<<<<< HEAD
# go build .
# docker run --rm -e DOCKER_LAMBDA_WATCH=1 -e DOCKER_LAMBDA_STAY_OPEN=1 -p 9001:9001 -v "$PWD":/var/task lambci/lambda:go1.x lambda
=======
### Tidy dependencies for tempo-serverless module
.PHONY: update-mod
update-mod:
	go mod tidy -e
>>>>>>> dff2f01b
<|MERGE_RESOLUTION|>--- conflicted
+++ resolved
@@ -49,13 +49,9 @@
 test:
 	go test -v .
 
-
-<<<<<<< HEAD
-# go build .
-# docker run --rm -e DOCKER_LAMBDA_WATCH=1 -e DOCKER_LAMBDA_STAY_OPEN=1 -p 9001:9001 -v "$PWD":/var/task lambci/lambda:go1.x lambda
-=======
 ### Tidy dependencies for tempo-serverless module
 .PHONY: update-mod
 update-mod:
-	go mod tidy -e
->>>>>>> dff2f01b
+	$(IN_LAMBDA) go mod tidy -e
+	$(IN_CLOUD_FUNCTIONS) go mod tidy -e
+    