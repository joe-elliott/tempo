--- conflicted
+++ resolved
@@ -416,11 +416,7 @@
 	// Send a pair of spans with a messaging system relationship (producer -> consumer)
 	// ignore the gosec linter because we are using a random number generator to create trace IDs
 	// and span IDs, which is not a security risk in this context.
-<<<<<<< HEAD
-	// #nosec G404
-=======
 	// #nosec G404 -- nosemgrep: math-random-used
->>>>>>> 2c125a14
 	r := rand.New(rand.NewSource(time.Now().UnixMilli()))
 	traceIDLow := r.Int63()
 	traceIDHigh := r.Int63()
