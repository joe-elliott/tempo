--- conflicted
+++ resolved
@@ -415,15 +415,12 @@
 		}
 	}
 
-<<<<<<< HEAD
-=======
 	numActive := len(r.active)
 	if limit != 0 && numActive > limit {
 		r.active = map[uint64]*Alert{}
 		return nil, errors.Errorf("exceeded limit of %d with %d alerts", limit, numActive)
 	}
 
->>>>>>> fb38a063
 	return vec, nil
 }
 
