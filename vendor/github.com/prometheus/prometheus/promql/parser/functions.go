--- conflicted
+++ resolved
@@ -39,11 +39,6 @@
 		ArgTypes:   []ValueType{ValueTypeMatrix},
 		ReturnType: ValueTypeVector,
 	},
-<<<<<<< HEAD
-	"present_over_time": {
-		Name:       "present_over_time",
-		ArgTypes:   []ValueType{ValueTypeMatrix},
-=======
 	"acos": {
 		Name:       "acos",
 		ArgTypes:   []ValueType{ValueTypeVector},
@@ -72,7 +67,6 @@
 	"atanh": {
 		Name:       "atanh",
 		ArgTypes:   []ValueType{ValueTypeVector},
->>>>>>> fb38a063
 		ReturnType: ValueTypeVector,
 	},
 	"avg_over_time": {
