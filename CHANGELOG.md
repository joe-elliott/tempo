--- conflicted
+++ resolved
@@ -26,11 +26,8 @@
 * [ENHANCEMENT] Added an example for running Tempo vulture [#3829](https://github.com/grafana/tempo/pull/3829) (@javiermolinar)
 * [ENHANCEMENT] Add a new helper method to allow debugging e2e tests [#3836](https://github.com/grafana/tempo/pull/3836) (@javiermolinar)
 * [ENHANCEMENT] Self document makefile [#3844](https://github.com/grafana/tempo/pull/3844)  (@javiermolinar)
-<<<<<<< HEAD
 * [ENHANCEMENT] Added a Tempo CLI command to drop traces by id by rewriting blocks. [#3856](https://github.com/grafana/tempo/pull/3856)  (@joe-elliott)
-=======
 * [ENHANCEMENT] Mixin, make recording rule range interval configurable and increase range interval in alert to support scrape interval of 1 minute [#3851](https://github.com/grafana/tempo/pull/3851)  (@jmichalek132)
->>>>>>> 9eaef0b8
 * [BUGFIX] Fix panic in certain metrics queries using `rate()` with `by` [#3847](https://github.com/grafana/tempo/pull/3847) (@stoewer)
 * [BUGFIX] Fix metrics queries when grouping by attributes that may not exist [#3734](https://github.com/grafana/tempo/pull/3734) (@mdisibio)
 * [BUGFIX] Fix frontend parsing error on cached responses [#3759](https://github.com/grafana/tempo/pull/3759) (@mdisibio)
